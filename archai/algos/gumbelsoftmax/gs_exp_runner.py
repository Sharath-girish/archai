--- conflicted
+++ resolved
@@ -1,4 +1,6 @@
-<<<<<<< HEAD
+# Copyright (c) Microsoft Corporation.
+# Licensed under the MIT license.
+
 from typing import Type
 
 from overrides import overrides
@@ -23,26 +25,4 @@
     def finalizers(self)->Finalizers:
         return GsFinalizers()
         
-        
-=======
-# Copyright (c) Microsoft Corporation.
-# Licensed under the MIT license.
-
-from typing import Type
-
-from overrides import overrides
-
-from archai.nas.exp_runner import ExperimentRunner
-from archai.nas.arch_trainer import TArchTrainer
-from .gs_cell_builder import GsCellBuilder
-from .gs_arch_trainer import GsArchTrainer
-
-class GsExperimentRunner(ExperimentRunner):
-    @overrides
-    def cell_builder(self)->GsCellBuilder:
-        return GsCellBuilder()
-
-    @overrides
-    def trainer_class(self)->TArchTrainer:
-        return GsArchTrainer
->>>>>>> bf03a253
+        