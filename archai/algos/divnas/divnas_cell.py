<<<<<<< HEAD
from archai.nas.operations import Op
from collections import defaultdict
from typing import Callable, Iterable, List, Optional, Tuple, Dict
from abc import ABC, abstractmethod

from overrides import overrides, EnforceOverrides

import numpy as np

import torch
from torch import nn, tensor
from overrides import overrides, EnforceOverrides

import archai.algos.divnas.analyse_activations as aa

from archai.nas.cell import Cell
from archai.nas.operations import Zero


class Divnas_Cell():
    ''' Wrapper cell class for divnas specific modifications '''
    def __init__(self, cell:Cell):

        self._cell = cell

        self._collect_activations = False
        self._edgeoptype = None
        self._sigma = None
        self._counter = 0
        self.node_covs:Dict[int, np.array] = {}
        self.node_num_to_node_op_to_cov_ind:Dict[int, Dict[Op, int]] = {}        
        
    def collect_activations(self, edgeoptype, sigma:float)->None:
        self._collect_activations = True
        self._edgeoptype = edgeoptype
        self._sigma = sigma

        # collect bookkeeping info
        for i, node in enumerate(self._cell.dag):
            node_op_to_cov_ind:Dict[Op, int] = {}
            counter = 0
            for edge in node:
                for op, alpha in edge._op.ops():
                    if isinstance(op, Zero):
                        continue
                    node_op_to_cov_ind[op] = counter
                    counter += 1                        
            self.node_num_to_node_op_to_cov_ind[i] = node_op_to_cov_ind


        # go through all edges in the DAG and if they are of edgeoptype
        # type then set them to collect activations
        for i, node in enumerate(self._cell.dag):            
            # initialize the covariance matrix for this node
            num_ops = 0
            for edge in node:
                if hasattr(edge._op, 'PRIMITIVES') and type(edge._op) == self._edgeoptype:
                    num_ops += edge._op.num_primitive_ops - 1
                    edge._op.collect_activations = True
                   
            self.node_covs[id(node)] = np.zeros((num_ops, num_ops))
            

    def update_covs(self):
        assert self._collect_activations

        for _, node in enumerate(self._cell.dag):
            # TODO: convert to explicit ordering
            all_activs = []
            for j, edge in enumerate(node):
                if type(edge._op) == self._edgeoptype:
                    activs = edge._op.activations
                    all_activs.append(activs)
            # update covariance matrix    
            activs_converted = self._convert_activations(all_activs)
            new_cov = aa.compute_rbf_kernel_covariance(activs_converted, sigma=self._sigma)
            updated_cov = (self._counter * self.node_covs[id(node)] + new_cov) / (self._counter + 1)
            self.node_covs[id(node)] = updated_cov


    def clear_collect_activations(self):
        for _, node in enumerate(self._cell.dag):            
            for edge in node:
                if hasattr(edge._op, 'PRIMITIVES') and type(edge._op) == self._edgeoptype:
                    edge._op.collect_activations = False

        self._collect_activations = False
        self._edgeoptype = None
        self._sigma = None
        self._node_covs = {}


    def _convert_activations(self, all_activs:List[List[np.array]])->List[np.array]:
        ''' Converts to the format needed by covariance computing functions
        Input all_activs: List[List[np.array]]. Outer list len is num_edges. 
        Inner list is of num_ops length. Each element in inner list is [batch_size, x, y, z] '''

        num_ops = len(all_activs[0])
        for activs in all_activs:
            assert num_ops == len(activs)

        all_edge_list = []
        
        for edge in all_activs:
            obsv_dict = defaultdict(list)
            # assumption edge_np will be (num_ops, batch_size, x, y, z)
            edge_np = np.array(edge)
            for op in range(edge_np.shape[0]):
                for b in range(edge_np.shape[1]):
                    feat = edge_np[op][b]
                    feat = feat.flatten()
                    obsv_dict[op].append(feat)

            feature_list = [*range(num_ops)]
            for key in obsv_dict.keys():
                feat = np.array(obsv_dict[key])
                feature_list[key] = feat

            all_edge_list.extend(feature_list)

        return all_edge_list
=======
# Copyright (c) Microsoft Corporation.
# Licensed under the MIT license.

from collections import defaultdict
from typing import Callable, Iterable, List, Optional, Tuple, Dict
from abc import ABC, abstractmethod

from overrides import overrides, EnforceOverrides

import numpy as np

import torch
from torch import nn, tensor
from overrides import overrides, EnforceOverrides

import archai.algos.divnas.analyse_activations as aa

from archai.nas.cell import Cell


class Divnas_Cell():
    ''' Wrapper cell class for divnas specific modifications '''
    def __init__(self, cell:Cell):

        self._cell = cell

        self._collect_activations = False
        self._edgeoptype = None
        self._sigma = None
        self._counter = 0
        self.node_covs:Dict[int, np.array] = {}        
        
    def collect_activations(self, edgeoptype, sigma:float)->None:
        self._collect_activations = True
        self._edgeoptype = edgeoptype
        self._sigma = sigma

        # go through all edges in the DAG and if they are of edgeoptype
        # type then set them to collect activations
        for i, node in enumerate(self._cell.dag):
            
            # initialize the covariance matrix for this node
            num_ops = 0
            for edge in node:
                if hasattr(edge._op, 'PRIMITIVES') and type(edge._op) == self._edgeoptype:
                    num_ops += edge._op.num_valid_div_ops
                    edge._op.collect_activations = True
                   
            self.node_covs[id(node)] = np.zeros((num_ops, num_ops))
            

    def update_covs(self):
        assert self._collect_activations

        for _, node in enumerate(self._cell.dag):
            # TODO: conver to explicit ordering
            all_activs = []
            for j, edge in enumerate(node):
                if type(edge._op) == self._edgeoptype:
                    activs = edge._op.activations
                    all_activs.append(activs)
            # update covariance matrix    
            activs_converted = self._convert_activations(all_activs)
            new_cov = aa.compute_rbf_kernel_covariance(activs_converted, sigma=self._sigma)
            updated_cov = (self._counter * self.node_covs[id(node)] + new_cov) / (self._counter + 1)
            self.node_covs[id(node)] = updated_cov


    def clear_collect_activations(self):
        for _, node in enumerate(self._cell.dag):            
            for edge in node:
                if hasattr(edge._op, 'PRIMITIVES') and type(edge._op) == self._edgeoptype:
                    edge._op.collect_activations = False

        self._collect_activations = False
        self._edgeoptype = None
        self._sigma = None
        self._node_covs = {}


    def _convert_activations(self, all_activs:List[List[np.array]])->List[np.array]:
        ''' Converts to the format needed by covariance computing functions
        Input all_activs: List[List[np.array]]. Outer list len is num_edges. 
        Inner list is of num_ops length. Each element in inner list is [batch_size, x, y, z] '''

        num_ops = len(all_activs[0])
        for activs in all_activs:
            assert num_ops == len(activs)

        all_edge_list = []
        
        for edge in all_activs:
            obsv_dict = defaultdict(list)
            # assumption edge_np will be (num_ops, batch_size, x, y, z)
            edge_np = np.array(edge)
            for op in range(edge_np.shape[0]):
                for b in range(edge_np.shape[1]):
                    feat = edge_np[op][b]
                    feat = feat.flatten()
                    obsv_dict[op].append(feat)

            feature_list = [*range(num_ops)]
            for key in obsv_dict.keys():
                feat = np.array(obsv_dict[key])
                feature_list[key] = feat

            all_edge_list.extend(feature_list)

        return all_edge_list
>>>>>>> 8501080f
    <|MERGE_RESOLUTION|>--- conflicted
+++ resolved
@@ -1,126 +1,3 @@
-<<<<<<< HEAD
-from archai.nas.operations import Op
-from collections import defaultdict
-from typing import Callable, Iterable, List, Optional, Tuple, Dict
-from abc import ABC, abstractmethod
-
-from overrides import overrides, EnforceOverrides
-
-import numpy as np
-
-import torch
-from torch import nn, tensor
-from overrides import overrides, EnforceOverrides
-
-import archai.algos.divnas.analyse_activations as aa
-
-from archai.nas.cell import Cell
-from archai.nas.operations import Zero
-
-
-class Divnas_Cell():
-    ''' Wrapper cell class for divnas specific modifications '''
-    def __init__(self, cell:Cell):
-
-        self._cell = cell
-
-        self._collect_activations = False
-        self._edgeoptype = None
-        self._sigma = None
-        self._counter = 0
-        self.node_covs:Dict[int, np.array] = {}
-        self.node_num_to_node_op_to_cov_ind:Dict[int, Dict[Op, int]] = {}        
-        
-    def collect_activations(self, edgeoptype, sigma:float)->None:
-        self._collect_activations = True
-        self._edgeoptype = edgeoptype
-        self._sigma = sigma
-
-        # collect bookkeeping info
-        for i, node in enumerate(self._cell.dag):
-            node_op_to_cov_ind:Dict[Op, int] = {}
-            counter = 0
-            for edge in node:
-                for op, alpha in edge._op.ops():
-                    if isinstance(op, Zero):
-                        continue
-                    node_op_to_cov_ind[op] = counter
-                    counter += 1                        
-            self.node_num_to_node_op_to_cov_ind[i] = node_op_to_cov_ind
-
-
-        # go through all edges in the DAG and if they are of edgeoptype
-        # type then set them to collect activations
-        for i, node in enumerate(self._cell.dag):            
-            # initialize the covariance matrix for this node
-            num_ops = 0
-            for edge in node:
-                if hasattr(edge._op, 'PRIMITIVES') and type(edge._op) == self._edgeoptype:
-                    num_ops += edge._op.num_primitive_ops - 1
-                    edge._op.collect_activations = True
-                   
-            self.node_covs[id(node)] = np.zeros((num_ops, num_ops))
-            
-
-    def update_covs(self):
-        assert self._collect_activations
-
-        for _, node in enumerate(self._cell.dag):
-            # TODO: convert to explicit ordering
-            all_activs = []
-            for j, edge in enumerate(node):
-                if type(edge._op) == self._edgeoptype:
-                    activs = edge._op.activations
-                    all_activs.append(activs)
-            # update covariance matrix    
-            activs_converted = self._convert_activations(all_activs)
-            new_cov = aa.compute_rbf_kernel_covariance(activs_converted, sigma=self._sigma)
-            updated_cov = (self._counter * self.node_covs[id(node)] + new_cov) / (self._counter + 1)
-            self.node_covs[id(node)] = updated_cov
-
-
-    def clear_collect_activations(self):
-        for _, node in enumerate(self._cell.dag):            
-            for edge in node:
-                if hasattr(edge._op, 'PRIMITIVES') and type(edge._op) == self._edgeoptype:
-                    edge._op.collect_activations = False
-
-        self._collect_activations = False
-        self._edgeoptype = None
-        self._sigma = None
-        self._node_covs = {}
-
-
-    def _convert_activations(self, all_activs:List[List[np.array]])->List[np.array]:
-        ''' Converts to the format needed by covariance computing functions
-        Input all_activs: List[List[np.array]]. Outer list len is num_edges. 
-        Inner list is of num_ops length. Each element in inner list is [batch_size, x, y, z] '''
-
-        num_ops = len(all_activs[0])
-        for activs in all_activs:
-            assert num_ops == len(activs)
-
-        all_edge_list = []
-        
-        for edge in all_activs:
-            obsv_dict = defaultdict(list)
-            # assumption edge_np will be (num_ops, batch_size, x, y, z)
-            edge_np = np.array(edge)
-            for op in range(edge_np.shape[0]):
-                for b in range(edge_np.shape[1]):
-                    feat = edge_np[op][b]
-                    feat = feat.flatten()
-                    obsv_dict[op].append(feat)
-
-            feature_list = [*range(num_ops)]
-            for key in obsv_dict.keys():
-                feat = np.array(obsv_dict[key])
-                feature_list[key] = feat
-
-            all_edge_list.extend(feature_list)
-
-        return all_edge_list
-=======
 # Copyright (c) Microsoft Corporation.
 # Licensed under the MIT license.
 
@@ -230,5 +107,4 @@
             all_edge_list.extend(feature_list)
 
         return all_edge_list
->>>>>>> 8501080f
     