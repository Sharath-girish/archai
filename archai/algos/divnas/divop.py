<<<<<<< HEAD
from typing import Iterable, Optional, Tuple, List, Iterator
from collections import deque

import torch
from torch import nn
import torch.nn.functional as F

import numpy as np
import math

from overrides import overrides

from archai.nas.model_desc import OpDesc
from archai.nas.operations import Op
from archai.common.common import get_conf
from archai.nas.arch_params import ArchParams
from archai.common.utils import zip_eq

# TODO: reduction cell might have output reduced by 2^1=2X due to
#   stride 2 through input nodes however FactorizedReduce does only
#   4X reduction. Is this correct?


class DivOp(Op):
    """The output of DivOp is weighted output of all allowed primitives.
    """

    PRIMITIVES = [
        'max_pool_3x3',
        'avg_pool_3x3',
        'skip_connect',  # identity
        'sep_conv_3x3',
        'sep_conv_5x5',
        'dil_conv_3x3',
        'dil_conv_5x5',
        'none'  # this must be at the end so top1 doesn't choose it
    ]

    def __init__(self, op_desc:OpDesc, arch_params:Optional[ArchParams],
                 affine:bool):
        super().__init__()

        # assume last PRIMITIVE is 'none'
        assert DivOp.PRIMITIVES[-1] == 'none'

        conf = get_conf()
        trainer = conf['nas']['search']['divnas']['archtrainer']
        finalizer = conf['nas']['search']['finalizer']

        if trainer == 'noalpha' and finalizer == 'default':
            raise NotImplementedError('noalpha trainer is not implemented for the default finalizer')

        if trainer != 'noalpha':
            self._setup_arch_params(arch_params)
        else:
            self._alphas = None

        self._ops = nn.ModuleList()
        for primitive in DivOp.PRIMITIVES:
            op = Op.create(
                OpDesc(primitive, op_desc.params, in_len=1, trainables=None),
                affine=affine, arch_params=None)
            self._ops.append(op)

        # various state variables for diversity
        self._collect_activations = False
        self._forward_counter = 0
        self._batch_activs = None
        #self._indices_of_notallowed()
        #self._create_mapping_valid_to_orig()

    @property
    def collect_activations(self)->bool:
        return self._collect_activations

    @collect_activations.setter
    def collect_activations(self, to_collect:bool)->None:
        self._collect_activations = to_collect

    @property
    def activations(self)->Optional[List[np.array]]:
        return self._batch_activs

    @property
    def num_primitive_ops(self)->int:
        return len(self.PRIMITIVES)

    @overrides
    def forward(self, x):

        # save activations to object
        if self._collect_activations:
            self._forward_counter += 1
            activs = [op(x) for op in self._ops]
            # delete the activation for none type
            # as we don't consider it
            activs = activs[:-1]
            self._batch_activs = [t.cpu().detach().numpy() for t in activs]
            
        if self._alphas:
            asm = F.softmax(self._alphas[0], dim=0)
            result = sum(w * op(x) for w, op in zip(asm, self._ops))
        else:
            result = sum(op(x) for op in self._ops)

        return result

    @overrides
    def ops(self)->Iterator[Tuple['Op', float]]: # type: ignore
        return iter(sorted(zip_eq(self._ops,
                                  self._alphas[0] if self._alphas is not None else [math.nan for _ in range(len(self._ops))]),
                           key=lambda t:t[1], reverse=True))

    @overrides
    def finalize(self) -> Tuple[OpDesc, Optional[float]]:
        ''' Divnas with default finalizer option needs this override else 
        the finalizer in base class returns the whole divop '''
        with torch.no_grad():
            # select except 'none' op
            val, i = torch.topk(self._alphas[0][:-1], 1)
            desc, _ = self._ops[i].finalize()
            return desc, float(val.item())

    @overrides
    def can_drop_path(self) -> bool:
        return False

    def _setup_arch_params(self, arch_params:Optional[ArchParams])->None:
        # do we have shared arch params?
        if arch_params is None:
            # create our own arch params
            new_p = nn.Parameter(  # TODO: use better init than uniform random?
                1.0e-3*torch.randn(len(self.PRIMITIVES)), requires_grad=True)
            self.create_arch_params([('alphas', new_p)])
        else:
            assert arch_params.has_kind('alphas')
            self.set_arch_params(arch_params)

        # we store alphas in list so Pytorch don't register them
        self._alphas = list(self.arch_params().param_by_kind('alphas'))
        assert len(self._alphas)==1
=======
# Copyright (c) Microsoft Corporation.
# Licensed under the MIT license.

from typing import Iterable, Optional, Tuple, List, Iterator
from collections import deque

import torch
from torch import nn
import torch.nn.functional as F

import numpy as np
import math

from overrides import overrides

from archai.nas.model_desc import OpDesc
from archai.nas.operations import Op
from archai.common.common import get_conf
from archai.nas.arch_params import ArchParams
from archai.common.utils import zip_eq

# TODO: reduction cell might have output reduced by 2^1=2X due to
#   stride 2 through input nodes however FactorizedReduce does only
#   4X reduction. Is this correct?


class DivOp(Op):
    """The output of DivOp is weighted output of all allowed primitives.
    """

    PRIMITIVES = [
        'max_pool_3x3',
        'avg_pool_3x3',
        'skip_connect',  # identity
        'sep_conv_3x3',
        'sep_conv_5x5',
        'dil_conv_3x3',
        'dil_conv_5x5',
        'none'  # this must be at the end so top1 doesn't choose it
    ]

    # list of primitive ops not allowed in the
    # diversity calculation
    # NOTALLOWED = ['skip_connect', 'none']
    NOTALLOWED = ['none']

    def _indices_of_notallowed(self):
        ''' computes indices of notallowed ops in PRIMITIVES '''
        self._not_allowed_indices = []
        for op_name in self.NOTALLOWED:
            self._not_allowed_indices.append(self.PRIMITIVES.index(op_name))
        self._not_allowed_indices = sorted(self._not_allowed_indices, reverse=True)

    def _create_mapping_valid_to_orig(self):
        ''' Creates a list with indices of the valid ops to the original list '''
        self._valid_to_orig = []
        for i, prim in enumerate(self.PRIMITIVES):
            if prim in self.NOTALLOWED:
                continue
            else:
                self._valid_to_orig.append(i)

    def __init__(self, op_desc:OpDesc, arch_params:Optional[ArchParams],
                 affine:bool):
        super().__init__()

        # assume last PRIMITIVE is 'none'
        assert DivOp.PRIMITIVES[-1] == 'none'

        conf = get_conf()
        trainer = conf['nas']['search']['divnas']['archtrainer']
        finalizer = conf['nas']['search']['finalizer']

        if trainer == 'noalpha' and finalizer == 'default':
            raise NotImplementedError('noalpha trainer is not implemented for the default finalizer')

        if trainer != 'noalpha':
            self._setup_arch_params(arch_params)
        else:
            self._alphas = None

        self._ops = nn.ModuleList()
        for primitive in DivOp.PRIMITIVES:
            op = Op.create(
                OpDesc(primitive, op_desc.params, in_len=1, trainables=None),
                affine=affine, arch_params=None)
            self._ops.append(op)

        # various state variables for diversity
        self._collect_activations = False
        self._forward_counter = 0
        self._batch_activs = None
        self._indices_of_notallowed()
        self._create_mapping_valid_to_orig()

    @property
    def collect_activations(self)->bool:
        return self._collect_activations

    @collect_activations.setter
    def collect_activations(self, to_collect:bool)->None:
        self._collect_activations = to_collect

    @property
    def activations(self)->Optional[List[np.array]]:
        return self._batch_activs

    @property
    def num_valid_div_ops(self)->int:
        return len(self.PRIMITIVES) - len(self.NOTALLOWED)

    @overrides
    def forward(self, x):

        # save activations to object
        if self._collect_activations:
            self._forward_counter += 1
            activs = [op(x) for op in self._ops]
            self._batch_activs = [t.cpu().detach().numpy() for t in activs]
            # delete the activations that are not allowed
            for index in self._not_allowed_indices:
                del self._batch_activs[index]

        if self._alphas:
            asm = F.softmax(self._alphas[0], dim=0)
            result = sum(w * op(x) for w, op in zip(asm, self._ops))
        else:
            result = sum(op(x) for op in self._ops)

        return result

    @overrides
    def ops(self)->Iterator[Tuple['Op', float]]: # type: ignore
        return iter(sorted(zip_eq(self._ops,
                                  self._alphas[0] if self._alphas is not None else [math.nan for _ in range(len(self._ops))]),
                           key=lambda t:t[1], reverse=True))

    @overrides
    def can_drop_path(self) -> bool:
        return False

    def _setup_arch_params(self, arch_params:Optional[ArchParams])->None:
        # do we have shared arch params?
        if arch_params is None:
            # create our own arch params
            new_p = nn.Parameter(  # TODO: use better init than uniform random?
                1.0e-3*torch.randn(len(self.PRIMITIVES)), requires_grad=True)
            self.create_arch_params([('alphas', new_p)])
        else:
            assert arch_params.has_kind('alphas')
            self.set_arch_params(arch_params)

        # we store alphas in list so Pytorch don't register them
        self._alphas = list(self.arch_params().param_by_kind('alphas'))
        assert len(self._alphas)==1
>>>>>>> bf03a253
<|MERGE_RESOLUTION|>--- conflicted
+++ resolved
@@ -1,146 +1,3 @@
-<<<<<<< HEAD
-from typing import Iterable, Optional, Tuple, List, Iterator
-from collections import deque
-
-import torch
-from torch import nn
-import torch.nn.functional as F
-
-import numpy as np
-import math
-
-from overrides import overrides
-
-from archai.nas.model_desc import OpDesc
-from archai.nas.operations import Op
-from archai.common.common import get_conf
-from archai.nas.arch_params import ArchParams
-from archai.common.utils import zip_eq
-
-# TODO: reduction cell might have output reduced by 2^1=2X due to
-#   stride 2 through input nodes however FactorizedReduce does only
-#   4X reduction. Is this correct?
-
-
-class DivOp(Op):
-    """The output of DivOp is weighted output of all allowed primitives.
-    """
-
-    PRIMITIVES = [
-        'max_pool_3x3',
-        'avg_pool_3x3',
-        'skip_connect',  # identity
-        'sep_conv_3x3',
-        'sep_conv_5x5',
-        'dil_conv_3x3',
-        'dil_conv_5x5',
-        'none'  # this must be at the end so top1 doesn't choose it
-    ]
-
-    def __init__(self, op_desc:OpDesc, arch_params:Optional[ArchParams],
-                 affine:bool):
-        super().__init__()
-
-        # assume last PRIMITIVE is 'none'
-        assert DivOp.PRIMITIVES[-1] == 'none'
-
-        conf = get_conf()
-        trainer = conf['nas']['search']['divnas']['archtrainer']
-        finalizer = conf['nas']['search']['finalizer']
-
-        if trainer == 'noalpha' and finalizer == 'default':
-            raise NotImplementedError('noalpha trainer is not implemented for the default finalizer')
-
-        if trainer != 'noalpha':
-            self._setup_arch_params(arch_params)
-        else:
-            self._alphas = None
-
-        self._ops = nn.ModuleList()
-        for primitive in DivOp.PRIMITIVES:
-            op = Op.create(
-                OpDesc(primitive, op_desc.params, in_len=1, trainables=None),
-                affine=affine, arch_params=None)
-            self._ops.append(op)
-
-        # various state variables for diversity
-        self._collect_activations = False
-        self._forward_counter = 0
-        self._batch_activs = None
-        #self._indices_of_notallowed()
-        #self._create_mapping_valid_to_orig()
-
-    @property
-    def collect_activations(self)->bool:
-        return self._collect_activations
-
-    @collect_activations.setter
-    def collect_activations(self, to_collect:bool)->None:
-        self._collect_activations = to_collect
-
-    @property
-    def activations(self)->Optional[List[np.array]]:
-        return self._batch_activs
-
-    @property
-    def num_primitive_ops(self)->int:
-        return len(self.PRIMITIVES)
-
-    @overrides
-    def forward(self, x):
-
-        # save activations to object
-        if self._collect_activations:
-            self._forward_counter += 1
-            activs = [op(x) for op in self._ops]
-            # delete the activation for none type
-            # as we don't consider it
-            activs = activs[:-1]
-            self._batch_activs = [t.cpu().detach().numpy() for t in activs]
-            
-        if self._alphas:
-            asm = F.softmax(self._alphas[0], dim=0)
-            result = sum(w * op(x) for w, op in zip(asm, self._ops))
-        else:
-            result = sum(op(x) for op in self._ops)
-
-        return result
-
-    @overrides
-    def ops(self)->Iterator[Tuple['Op', float]]: # type: ignore
-        return iter(sorted(zip_eq(self._ops,
-                                  self._alphas[0] if self._alphas is not None else [math.nan for _ in range(len(self._ops))]),
-                           key=lambda t:t[1], reverse=True))
-
-    @overrides
-    def finalize(self) -> Tuple[OpDesc, Optional[float]]:
-        ''' Divnas with default finalizer option needs this override else 
-        the finalizer in base class returns the whole divop '''
-        with torch.no_grad():
-            # select except 'none' op
-            val, i = torch.topk(self._alphas[0][:-1], 1)
-            desc, _ = self._ops[i].finalize()
-            return desc, float(val.item())
-
-    @overrides
-    def can_drop_path(self) -> bool:
-        return False
-
-    def _setup_arch_params(self, arch_params:Optional[ArchParams])->None:
-        # do we have shared arch params?
-        if arch_params is None:
-            # create our own arch params
-            new_p = nn.Parameter(  # TODO: use better init than uniform random?
-                1.0e-3*torch.randn(len(self.PRIMITIVES)), requires_grad=True)
-            self.create_arch_params([('alphas', new_p)])
-        else:
-            assert arch_params.has_kind('alphas')
-            self.set_arch_params(arch_params)
-
-        # we store alphas in list so Pytorch don't register them
-        self._alphas = list(self.arch_params().param_by_kind('alphas'))
-        assert len(self._alphas)==1
-=======
 # Copyright (c) Microsoft Corporation.
 # Licensed under the MIT license.
 
@@ -295,5 +152,4 @@
 
         # we store alphas in list so Pytorch don't register them
         self._alphas = list(self.arch_params().param_by_kind('alphas'))
-        assert len(self._alphas)==1
->>>>>>> bf03a253
+        assert len(self._alphas)==1