--- conflicted
+++ resolved
@@ -1,236 +1,232 @@
-# Copyright (c) Microsoft Corporation.
-# Licensed under the MIT license.
-
-from typing import Iterable, Type, MutableMapping, Mapping, Any, Optional, Tuple, List, Sequence
-import  numpy as np
-import math
-
-import  torch
-from torch import Tensor, nn
-from torch.optim import lr_scheduler, SGD, Adam
-from torch.optim.lr_scheduler import _LRScheduler
-from torch.optim.optimizer import Optimizer
-from torch.nn.modules.loss import _WeightedLoss, _Loss
-import torch.nn.functional as F
-
-import statopt
-
-from .config import Config
-from .cocob import CocobBackprop
-from .ml_losses import SmoothCrossEntropyLoss
-from .warmup_scheduler import GradualWarmupScheduler
-
-
-def create_optimizer(conf_opt:Config, params)->Optimizer:
-    optim_type = conf_opt['type']
-    lr = conf_opt.get_val('lr', math.nan)
-    decay = conf_opt.get_val('decay', math.nan)
-    decay_bn = conf_opt.get_val('decay_bn', math.nan) # some optim may not support weight decay
-
-    if not math.isnan(decay_bn):
-        bn_params = [v for n, v in params if 'bn' in n]
-        rest_params = [v for n, v in params if not 'bn' in n]
-        params = [{
-            'params': bn_params,
-            'weight_decay': decay_bn
-        }, {
-            'params': rest_params,
-            'weight_decay': decay
-        }]
-
-    if optim_type == 'sgd':
-        return SGD(
-           params,
-            lr=lr,
-            momentum=conf_opt['momentum'],
-            weight_decay=decay,
-            nesterov=conf_opt['nesterov']
-        )
-    elif optim_type == 'adam':
-         return Adam(params,
-            lr=lr,
-            betas=conf_opt['betas'],
-            weight_decay=decay)
-    elif optim_type == 'cocob':
-        return CocobBackprop(params,
-            alpha=conf_opt['alpha'])
-    elif optim_type == 'salsa':
-        return statopt.SALSA(params,
-            alpha=conf_opt['alpha'])
-    else:
-        raise ValueError('invalid optimizer type=%s' % optim_type)
-
-def get_optim_lr(optimizer:Optimizer)->float:
-    for param_group in optimizer.param_groups:
-        return param_group['lr']
-
-def set_optim_lr(optimizer:Optimizer, lr:float)->None:
-    for param_group in optimizer.param_groups:
-        param_group['lr'] = lr
-
-def ensure_pytorch_ver(min_ver:str, error_msg:str)->bool:
-    tv = torch.__version__.split('.')
-    req = min_ver.split('.')
-    for i,j in zip(tv, req):
-        i,j = int(i), int(j)
-        if i > j:
-            return True
-        if i < j:
-            if error_msg:
-                raise RuntimeError(f'Minimum required PyTorch version is {min_ver} but installed version is {torch.__version__}: {error_msg}')
-            return False
-    return True
-
-def join_chunks(chunks:List[Tensor])->Tensor:
-    """If batch was divided in chunks, this functions joins them again"""
-    assert len(chunks)
-    if len(chunks) == 1:
-        return chunks[0] # nothing to concate
-    if len(chunks[0].shape):
-        return torch.cat(chunks)
-    return torch.stack(chunks) # TODO: this adds new dimension
-
-def create_lr_scheduler(conf_lrs:Config, epochs:int, optimizer:Optimizer,
-        steps_per_epoch:Optional[int])-> Tuple[Optional[_LRScheduler], bool]:
-
-    # epoch_or_step - apply every epoch or every step
-    scheduler, epoch_or_step = None, True # by default sched step on epoch
-
-    conf_warmup = conf_lrs.get_val('warmup', None)
-    warmup_epochs = 0
-    if conf_warmup is not None and 'epochs' in conf_warmup:
-        warmup_epochs = conf_warmup['epochs']
-
-    if conf_lrs: 
-        lr_scheduler_type = conf_lrs['type'] # TODO: default should be none?
-
-        if lr_scheduler_type == 'cosine':
-            scheduler = lr_scheduler.CosineAnnealingLR(optimizer,
-                T_max=epochs-warmup_epochs,
-                eta_min=conf_lrs['min_lr'])
-        elif lr_scheduler_type == 'multi_step':
-            scheduler = lr_scheduler.MultiStepLR(optimizer,
-                                                 milestones=conf_lrs['milestones'],
-                                                 gamma=conf_lrs['gamma'])
-        elif lr_scheduler_type == 'pyramid':
-            scheduler = _adjust_learning_rate_pyramid(optimizer,
-                epochs-warmup_epochs,
-                get_optim_lr(optimizer))
-        elif lr_scheduler_type == 'step':
-            decay_period = conf_lrs['decay_period']
-            gamma = conf_lrs['gamma']
-            scheduler = lr_scheduler.StepLR(optimizer, decay_period, gamma=gamma)
-        elif lr_scheduler_type == 'one_cycle':
-            assert steps_per_epoch is not None
-            ensure_pytorch_ver('1.3.0', 'LR scheduler OneCycleLR is not available.')
-            max_lr = conf_lrs['max_lr']
-            epoch_or_step = False
-            scheduler = lr_scheduler.OneCycleLR(optimizer, max_lr=max_lr,
-                            epochs=epochs-warmup_epochs,
-                            steps_per_epoch=steps_per_epoch,
-                        )  # TODO: other params
-        elif not lr_scheduler_type:
-                scheduler = None
-        else:
-            raise ValueError('invalid lr_schduler=%s' % lr_scheduler_type)
-
-        # select warmup for LR schedule
-        if warmup_epochs:
-            scheduler = GradualWarmupScheduler(
-                optimizer,
-                multiplier=conf_lrs['warmup'].get_val('multiplier', 1.0),
-                total_epoch=warmup_epochs,
-                after_scheduler=scheduler
-            )
-
-    return scheduler, epoch_or_step
-
-
-def _adjust_learning_rate_pyramid(optimizer, max_epoch:int, base_lr:float):
-    def _internal_adjust_learning_rate_pyramid(epoch):
-        """Sets the learning rate to the initial LR decayed by 10 every 30 epochs"""
-        lr = base_lr * (0.1 ** (epoch // (max_epoch * 0.5))) * (0.1 ** (epoch // (max_epoch * 0.75)))
-        return lr
-
-    return lr_scheduler.LambdaLR(optimizer, _internal_adjust_learning_rate_pyramid)
-
-
-def get_lossfn(conf_lossfn:Config)->_Loss:
-    type = conf_lossfn['type']
-    if type == 'CrossEntropyLoss':
-        return nn.CrossEntropyLoss()
-    elif type == 'CrossEntropyLabelSmooth':
-        return SmoothCrossEntropyLoss(smoothing=conf_lossfn['smoothing'])
-    else:
-        raise ValueError('criterian type "{}" is not supported'.format(type))
-
-def param_size(module:nn.Module):
-    """count all parameters excluding auxiliary"""
-    return np.sum(v.numel() for name, v in module.named_parameters() \
-        if "auxiliary" not in name)
-
-
-def save_model(model, model_path):
-    #logger.info('saved to model: {}'.format(model_path))
-    torch.save(model.state_dict(), model_path)
-
-def load_model(model, model_path):
-    #logger.info('load from model: {}'.format(model_path))
-    model.load_state_dict(torch.load(model_path))
-
-def drop_path_(x, drop_prob, training):
-    if training and drop_prob > 0.:
-        keep_prob = 1. - drop_prob
-        # Bernoulli returns 1 with pobability p and 0 with 1-p.
-        # Below generates tensor of shape (batch,1,1,1) filled with 1s and 0s
-        #   as per keep_prob.
-        mask = torch.FloatTensor(x.size(0), 1, 1, 1).bernoulli_(keep_prob) \
-            .to(device=x.device)
-        # scale tensor by 1/p as we will be losing other values
-        # for each tensor in batch, zero out values with probability p
-        x.div_(keep_prob).mul_(mask)
-    return x
-
-def accuracy(output, target, topk=(1,)):
-    """Computes the precision@k for the specified values of k"""
-
-    maxk = max(topk)
-    batch_size = target.size(0)
-
-    _, pred = output.topk(maxk, 1, True, True)
-    pred = pred.t()
-    # one-hot case
-    if target.ndimension() > 1:
-        target = target.max(1)[1]
-
-    correct = pred.eq(target.view(1, -1).expand_as(pred))
-
-    res = []
-    for k in topk:
-<<<<<<< HEAD
-        correct_k = correct[:k].reshape(-1).float().sum(0)
-=======
-        correct_k = correct[:k].contiguous().view(-1).float().sum(0)
->>>>>>> fb5f25d7
-        res.append(correct_k.mul_(1.0 / batch_size))
-
-    return res
-
-def channel_norm(dataset, channel_dim=1)->tuple:
-    # collect tensors in list
-    l = [data for data, *_ in dataset]
-    # join back all tensors so the first dimension is count of tensors
-    l = torch.stack(l, dim=0) #size: [N, X, Y, ...] or [N, C, X, Y, ...]
-
-    if channel_dim is None:
-        # add redundant first dim
-        l = l.unsqueeze(0)
-
-    else:
-        # swap channel dimension to first
-        l = torch.transpose(l, 0, channel_dim).contiguous() #size: [C, N, X, Y, ...]
-    # collapse all except first dimension
-    l = l.view(l.size(0), -1) #size: [C, N*X*Y]
-    mean = torch.mean(l, dim=1) #size: [C]
-    std = torch.std(l, dim=1) #size: [C]
+# Copyright (c) Microsoft Corporation.
+# Licensed under the MIT license.
+
+from typing import Iterable, Type, MutableMapping, Mapping, Any, Optional, Tuple, List, Sequence
+import  numpy as np
+import math
+
+import  torch
+from torch import Tensor, nn
+from torch.optim import lr_scheduler, SGD, Adam
+from torch.optim.lr_scheduler import _LRScheduler
+from torch.optim.optimizer import Optimizer
+from torch.nn.modules.loss import _WeightedLoss, _Loss
+import torch.nn.functional as F
+
+import statopt
+
+from .config import Config
+from .cocob import CocobBackprop
+from .ml_losses import SmoothCrossEntropyLoss
+from .warmup_scheduler import GradualWarmupScheduler
+
+
+def create_optimizer(conf_opt:Config, params)->Optimizer:
+    optim_type = conf_opt['type']
+    lr = conf_opt.get_val('lr', math.nan)
+    decay = conf_opt.get_val('decay', math.nan)
+    decay_bn = conf_opt.get_val('decay_bn', math.nan) # some optim may not support weight decay
+
+    if not math.isnan(decay_bn):
+        bn_params = [v for n, v in params if 'bn' in n]
+        rest_params = [v for n, v in params if not 'bn' in n]
+        params = [{
+            'params': bn_params,
+            'weight_decay': decay_bn
+        }, {
+            'params': rest_params,
+            'weight_decay': decay
+        }]
+
+    if optim_type == 'sgd':
+        return SGD(
+           params,
+            lr=lr,
+            momentum=conf_opt['momentum'],
+            weight_decay=decay,
+            nesterov=conf_opt['nesterov']
+        )
+    elif optim_type == 'adam':
+         return Adam(params,
+            lr=lr,
+            betas=conf_opt['betas'],
+            weight_decay=decay)
+    elif optim_type == 'cocob':
+        return CocobBackprop(params,
+            alpha=conf_opt['alpha'])
+    elif optim_type == 'salsa':
+        return statopt.SALSA(params,
+            alpha=conf_opt['alpha'])
+    else:
+        raise ValueError('invalid optimizer type=%s' % optim_type)
+
+def get_optim_lr(optimizer:Optimizer)->float:
+    for param_group in optimizer.param_groups:
+        return param_group['lr']
+
+def set_optim_lr(optimizer:Optimizer, lr:float)->None:
+    for param_group in optimizer.param_groups:
+        param_group['lr'] = lr
+
+def ensure_pytorch_ver(min_ver:str, error_msg:str)->bool:
+    tv = torch.__version__.split('.')
+    req = min_ver.split('.')
+    for i,j in zip(tv, req):
+        i,j = int(i), int(j)
+        if i > j:
+            return True
+        if i < j:
+            if error_msg:
+                raise RuntimeError(f'Minimum required PyTorch version is {min_ver} but installed version is {torch.__version__}: {error_msg}')
+            return False
+    return True
+
+def join_chunks(chunks:List[Tensor])->Tensor:
+    """If batch was divided in chunks, this functions joins them again"""
+    assert len(chunks)
+    if len(chunks) == 1:
+        return chunks[0] # nothing to concate
+    if len(chunks[0].shape):
+        return torch.cat(chunks)
+    return torch.stack(chunks) # TODO: this adds new dimension
+
+def create_lr_scheduler(conf_lrs:Config, epochs:int, optimizer:Optimizer,
+        steps_per_epoch:Optional[int])-> Tuple[Optional[_LRScheduler], bool]:
+
+    # epoch_or_step - apply every epoch or every step
+    scheduler, epoch_or_step = None, True # by default sched step on epoch
+
+    conf_warmup = conf_lrs.get_val('warmup', None)
+    warmup_epochs = 0
+    if conf_warmup is not None and 'epochs' in conf_warmup:
+        warmup_epochs = conf_warmup['epochs']
+
+    if conf_lrs: 
+        lr_scheduler_type = conf_lrs['type'] # TODO: default should be none?
+
+        if lr_scheduler_type == 'cosine':
+            scheduler = lr_scheduler.CosineAnnealingLR(optimizer,
+                T_max=epochs-warmup_epochs,
+                eta_min=conf_lrs['min_lr'])
+        elif lr_scheduler_type == 'multi_step':
+            scheduler = lr_scheduler.MultiStepLR(optimizer,
+                                                 milestones=conf_lrs['milestones'],
+                                                 gamma=conf_lrs['gamma'])
+        elif lr_scheduler_type == 'pyramid':
+            scheduler = _adjust_learning_rate_pyramid(optimizer,
+                epochs-warmup_epochs,
+                get_optim_lr(optimizer))
+        elif lr_scheduler_type == 'step':
+            decay_period = conf_lrs['decay_period']
+            gamma = conf_lrs['gamma']
+            scheduler = lr_scheduler.StepLR(optimizer, decay_period, gamma=gamma)
+        elif lr_scheduler_type == 'one_cycle':
+            assert steps_per_epoch is not None
+            ensure_pytorch_ver('1.3.0', 'LR scheduler OneCycleLR is not available.')
+            max_lr = conf_lrs['max_lr']
+            epoch_or_step = False
+            scheduler = lr_scheduler.OneCycleLR(optimizer, max_lr=max_lr,
+                            epochs=epochs-warmup_epochs,
+                            steps_per_epoch=steps_per_epoch,
+                        )  # TODO: other params
+        elif not lr_scheduler_type:
+                scheduler = None
+        else:
+            raise ValueError('invalid lr_schduler=%s' % lr_scheduler_type)
+
+        # select warmup for LR schedule
+        if warmup_epochs:
+            scheduler = GradualWarmupScheduler(
+                optimizer,
+                multiplier=conf_lrs['warmup'].get_val('multiplier', 1.0),
+                total_epoch=warmup_epochs,
+                after_scheduler=scheduler
+            )
+
+    return scheduler, epoch_or_step
+
+
+def _adjust_learning_rate_pyramid(optimizer, max_epoch:int, base_lr:float):
+    def _internal_adjust_learning_rate_pyramid(epoch):
+        """Sets the learning rate to the initial LR decayed by 10 every 30 epochs"""
+        lr = base_lr * (0.1 ** (epoch // (max_epoch * 0.5))) * (0.1 ** (epoch // (max_epoch * 0.75)))
+        return lr
+
+    return lr_scheduler.LambdaLR(optimizer, _internal_adjust_learning_rate_pyramid)
+
+
+def get_lossfn(conf_lossfn:Config)->_Loss:
+    type = conf_lossfn['type']
+    if type == 'CrossEntropyLoss':
+        return nn.CrossEntropyLoss()
+    elif type == 'CrossEntropyLabelSmooth':
+        return SmoothCrossEntropyLoss(smoothing=conf_lossfn['smoothing'])
+    else:
+        raise ValueError('criterian type "{}" is not supported'.format(type))
+
+def param_size(module:nn.Module):
+    """count all parameters excluding auxiliary"""
+    return np.sum(v.numel() for name, v in module.named_parameters() \
+        if "auxiliary" not in name)
+
+
+def save_model(model, model_path):
+    #logger.info('saved to model: {}'.format(model_path))
+    torch.save(model.state_dict(), model_path)
+
+def load_model(model, model_path):
+    #logger.info('load from model: {}'.format(model_path))
+    model.load_state_dict(torch.load(model_path))
+
+def drop_path_(x, drop_prob, training):
+    if training and drop_prob > 0.:
+        keep_prob = 1. - drop_prob
+        # Bernoulli returns 1 with pobability p and 0 with 1-p.
+        # Below generates tensor of shape (batch,1,1,1) filled with 1s and 0s
+        #   as per keep_prob.
+        mask = torch.FloatTensor(x.size(0), 1, 1, 1).bernoulli_(keep_prob) \
+            .to(device=x.device)
+        # scale tensor by 1/p as we will be losing other values
+        # for each tensor in batch, zero out values with probability p
+        x.div_(keep_prob).mul_(mask)
+    return x
+
+def accuracy(output, target, topk=(1,)):
+    """Computes the precision@k for the specified values of k"""
+
+    maxk = max(topk)
+    batch_size = target.size(0)
+
+    _, pred = output.topk(maxk, 1, True, True)
+    pred = pred.t()
+    # one-hot case
+    if target.ndimension() > 1:
+        target = target.max(1)[1]
+
+    correct = pred.eq(target.view(1, -1).expand_as(pred))
+
+    res = []
+    for k in topk:
+        correct_k = correct[:k].contiguous().view(-1).float().sum(0)
+        res.append(correct_k.mul_(1.0 / batch_size))
+
+    return res
+
+def channel_norm(dataset, channel_dim=1)->tuple:
+    # collect tensors in list
+    l = [data for data, *_ in dataset]
+    # join back all tensors so the first dimension is count of tensors
+    l = torch.stack(l, dim=0) #size: [N, X, Y, ...] or [N, C, X, Y, ...]
+
+    if channel_dim is None:
+        # add redundant first dim
+        l = l.unsqueeze(0)
+
+    else:
+        # swap channel dimension to first
+        l = torch.transpose(l, 0, channel_dim).contiguous() #size: [C, N, X, Y, ...]
+    # collapse all except first dimension
+    l = l.view(l.size(0), -1) #size: [C, N*X*Y]
+    mean = torch.mean(l, dim=1) #size: [C]
+    std = torch.std(l, dim=1) #size: [C]
     return mean, std