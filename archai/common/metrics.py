# Copyright (c) Microsoft Corporation.
# Licensed under the MIT license.

import time
import copy
from typing import List, Mapping, Optional, Tuple
import pathlib
import math
import statistics

from collections import defaultdict
from torch import Tensor

import yaml

from . import utils, ml_utils
from .common import logger, get_tb_writer
from .apex_utils import ApexUtils


class Metrics:
    """Record top1, top5, loss metrics, track best so far.

    There are 3 levels of metrics:
    1. Run level - these for the one call of 'fit', example, best top1
    2. Epoch level - these are the averages maintained top1, top5, loss
    3. Step level - these are for every step in epoch

    The pre_run must be called before fit call which will reset all metrics. Similarly
    pre_epoch will reset running averages and pre_step will reset step level metrics like average step time.

    The post_step will simply update the running averages while post_epoch updates
    best we have seen for each epoch.
    """

    def __init__(self, title:str, apex:Optional[ApexUtils], logger_freq:int=50) -> None:
        """Create the metrics object to maintain epoch stats

        Arguments:
            title {str} -- descriptive name of the stage for which metrics are collected
        Keyword Arguments:
            logger_freq {int} -- Must be > 0 for epoch level logging, the step level logging is decided by this number (default: {50})
        """
        self.logger_freq = logger_freq
        self.title = title
        self._apex = apex
        self._reset_run()

    def _reset_run(self)->None:
        self.run_metrics = RunMetrics()
        self.global_step = -1
        self._tb_path = logger.path()

    def pre_run(self)->None:
        self._reset_run()
        self.run_metrics.pre_run()

    def post_run(self, test_metrics:Optional['Metrics']=None)->None:
        self.run_metrics.post_run(test_metrics)

        # logging
        if self.logger_freq > 0:
            with logger.pushd('timings'):
                logger.info({'epoch':self.run_metrics.epoch_time_avg(),
                            'step': self.run_metrics.step_time_avg(),
                            'run': self.run_metrics.duration()})
                if self.is_dist():
                    logger.info({'dist_epoch_sum': self.reduce_sum(self.run_metrics.epoch_time_avg()),
                                'dist_step': self.reduce_mean(self.run_metrics.step_time_avg()),
                                'dist_run_sum': self.reduce_sum(self.run_metrics.duration())})


            best_train, best_val, best_test = self.run_metrics.best_epoch()
            with logger.pushd('best_train'):
                logger.info({'epoch': best_train.index,
                            'top1': best_train.top1.avg})
                if self.is_dist():
                    logger.info({'dist_epoch': self.reduce_mean(best_train.index),
                                'dist_top1': self.reduce_mean(best_train.top1.avg)})

            if best_val:
                with logger.pushd('best_val'):
                    logger.info({'epoch': best_val.index,
                                'top1': best_val.top1.avg})
                    if self.is_dist():
                        logger.info({'dist_epoch': self.reduce_mean(best_val.index),
                                    'dist_top1': self.reduce_mean(best_val.top1.avg)})

            if best_test:
                with logger.pushd('best_test'):
                    logger.info({'epoch': best_test.index,
                                'top1': best_test.top1.avg})
                    if self.is_dist():
                        logger.info({'dist_epoch': self.reduce_mean(best_test.index),
                                    'dist_top1': self.reduce_mean(best_test.top1.avg)})

    def pre_step(self, x: Tensor, y: Tensor):
        self.run_metrics.cur_epoch().pre_step()
        self.global_step += 1

    def post_step(self, x: Tensor, y: Tensor, logits: Tensor,
                  loss: Tensor, steps: int) -> None:
        assert len(x)==len(y) and len(y)==len(logits) and len(loss.shape)==0
        # update metrics after optimizer step
        batch_size = x.size(0)
        top1, top5 = ml_utils.accuracy(logits, y, topk=(1, 5))

        epoch = self.run_metrics.cur_epoch()
        epoch.post_step(top1.item(), top5.item(),
                        loss.item(), batch_size)

        if self.logger_freq > 0 and \
                ((epoch.step+1) % self.logger_freq == 0):
            logger.info({'top1': epoch.top1.avg,
                        'top5': epoch.top5.avg,
                        'loss': epoch.loss.avg,
                        'step_time': epoch.step_time.last})

            if self.is_dist():
                logger.info({'dist_top1': self.reduce_mean(epoch.top1.avg),
                            'dist_top5': self.reduce_mean(epoch.top5.avg),
                            'dist_loss': self.reduce_mean(epoch.loss.avg),
                            'dist_step_time': self.reduce_mean(epoch.step_time.last)})


        # NOTE: Tensorboard step-level logging is removed as it becomes exponentially expensive on Azure blobs
        # writer = get_tb_writer()
        # writer.add_scalar(f'{self._tb_path}/train_steps/loss',
        #                     epoch.loss.avg, self.global_step)
        # writer.add_scalar(f'{self._tb_path}/train_steps/top1',
        #                     epoch.top1.avg, self.global_step)
        # writer.add_scalar(f'{self._tb_path}/train_steps/top5',
        #                     epoch.top5.avg, self.global_step)

    def pre_epoch(self, lr:float=math.nan)->None:
        epoch = self.run_metrics.add_epoch()
        epoch.pre_epoch(lr)
        if lr is not None:
            writer = get_tb_writer()
            if writer is not None:
                if self.logger_freq > 0 and not math.isnan(lr):
                    logger.debug({'start_lr': lr})
                writer.add_scalar(f'{self._tb_path}/train_steps/lr',
                                    lr, self.global_step)

    def post_epoch(self, lr:float=math.nan, val_metrics:Optional['Metrics']=None):
        epoch = self.run_metrics.cur_epoch()
        epoch.post_epoch(lr, val_metrics)

        val_epoch_metrics = None
        if val_metrics:
            val_epoch_metrics = val_metrics.run_metrics.epochs_metrics[-1]

        if self.logger_freq > 0:
            with logger.pushd('train'):
                logger.info({'top1': epoch.top1.avg,
                            'top5': epoch.top5.avg,
                            'loss': epoch.loss.avg,
                            'duration': epoch.duration(),
                            'step_time': epoch.step_time.avg,
                            'end_lr': lr})
                if self.is_dist():
                    logger.info({'dist_top1': self.reduce_mean(epoch.top1.avg),
                                'dist_top5': self.reduce_mean(epoch.top5.avg),
                                'dist_loss': self.reduce_mean(epoch.loss.avg),
                                'dist_duration': self.reduce_mean(epoch.duration()),
                                'dist_step_time': self.reduce_mean(epoch.step_time.avg),
                                'dist_end_lr': self.reduce_mean(lr)})
            if val_epoch_metrics:
                with logger.pushd('val'):
                    logger.info({'top1': val_epoch_metrics.top1.avg,
                                'top5': val_epoch_metrics.top5.avg,
                                'loss': val_epoch_metrics.loss.avg,
                                'duration': val_epoch_metrics.duration()})
                    if self.is_dist():
                        logger.info({'dist_top1': self.reduce_mean(val_epoch_metrics.top1.avg),
                                    'dist_top5': self.reduce_mean(val_epoch_metrics.top5.avg),
                                    'dist_loss': self.reduce_mean(val_epoch_metrics.loss.avg),
                                    'dist_duration': self.reduce_mean(val_epoch_metrics.duration())})

        # writer = get_tb_writer()
        # writer.add_scalar(f'{self._tb_path}/train_epochs/loss',
        #                     epoch.loss.avg, epoch.index)
        # writer.add_scalar(f'{self._tb_path}/train_epochs/top1',
        #                     epoch.top1.avg, epoch.index)
        # writer.add_scalar(f'{self._tb_path}/train_epochs/top5',
        #                     epoch.top5.avg, epoch.index)
        # if test_epoch:
        #     writer.add_scalar(f'{self._tb_path}/val_epochs/loss',
        #                         test_epoch.loss.avg, epoch.index)
        #     writer.add_scalar(f'{self._tb_path}/val_epochs/top1',
        #                         test_epoch.top1.avg, epoch.index)
        #     writer.add_scalar(f'{self._tb_path}/val_epochs/top5',
        #                         test_epoch.top5.avg, epoch.index)

    def state_dict(self)->Mapping:
        return utils.state_dict(self)

    def load_state_dict(self, state_dict:dict)->None:
        utils.load_state_dict(self, state_dict)

    def __getstate__(self):
        state = self.__dict__.copy()
        if '_apex' in state:
            del state['_apex'] # cannot serialize this
        return state
    # no need to define __setstate__ because _apex should be set from constructor

    def save(self, filepath:str)->Optional[str]:
        if filepath:
            filepath = utils.full_path(filepath)
            pathlib.Path(filepath).write_text(yaml.dump(self))
        return filepath

    def epochs(self)->int:
        """Returns epochs recorded so far"""
        return len(self.run_metrics.epochs_metrics)

    def cur_epoch(self)->'EpochMetrics':
        return self.run_metrics.cur_epoch()

    def reduce_min(self, val):
        if not self._apex:
            return val
        return self._apex.reduce(val, op='min')
    def reduce_max(self, val):
        if not self._apex:
            return val
        return self._apex.reduce(val, op='max')
    def reduce_sum(self, val):
        if not self._apex:
            return val
        return self._apex.reduce(val, op='sum')
    def reduce_mean(self, val):
        if not self._apex:
            return val
        return self._apex.reduce(val, op='mean')
    def is_dist(self)->bool:
        if not self._apex:
            return False
        return self._apex.is_dist()

    def best_train_top1(self)->float:
        return self.run_metrics.best_epoch()[0].top1.avg
    def best_val_top1(self)->float:
        val_epoch_metrics = self.run_metrics.best_epoch()[1]
        return val_epoch_metrics.top1.avg if val_epoch_metrics is not None else math.nan
    def best_test_top1(self)->float:
        test_epoch_metrics = self.run_metrics.best_epoch()[2]
        return test_epoch_metrics.top1.avg if test_epoch_metrics is not None else math.nan

class Accumulator:
    # TODO: replace this with Metrics class
    def __init__(self):
        self.metrics = defaultdict(lambda: 0.)

    def add(self, key, value):
        self.metrics[key] += value

    def add_dict(self, dict):
        for key, value in dict.items():
            self.add(key, value)

    def __getitem__(self, item):
        return self.metrics[item]

    def __setitem__(self, key, value):
        self.metrics[key] = value

    def get_dict(self):
        return copy.deepcopy(dict(self.metrics))

    def items(self):
        return self.metrics.items()

    def __str__(self):
        return str(dict(self.metrics))

    def __truediv__(self, other):
        newone = Accumulator()
        for key, value in self.items():
            if isinstance(other, str):
                if other != key:
                    newone[key] = value / self[other]
                else:
                    newone[key] = value
            else:
                newone[key] = value / other
        return newone

class EpochMetrics:
    """Stores the metrics for each epoch. Training metrics is in top1, top5 etc
    while validation metrics is in val_metrics"""
    def __init__(self, index:int) -> None:
        self.index = index
        self.top1 = utils.AverageMeter()
        self.top5 = utils.AverageMeter()
        self.loss = utils.AverageMeter()
        self.step_time = utils.AverageMeter()
        self.start_time = math.nan
        self.end_time = math.nan
        self.step = -1
        self.start_lr = math.nan
        self.end_lr = math.nan
        self.val_metrics:Optional[EpochMetrics] = None

    def pre_step(self):
        self._step_start_time = time.time()
        self.step += 1
    def post_step(self, top1:float, top5:float, loss:float, batch:int):
        self.step_time.update(time.time() - self._step_start_time)
        self.top1.update(top1, batch)
        self.top5.update(top5, batch)
        self.loss.update(loss, batch)

    def pre_epoch(self, lr:float):
        self.start_time = time.time()
        self.start_lr = lr
    def post_epoch(self, lr:float, val_metrics:Optional[Metrics]):
        self.end_time = time.time()
        self.end_lr = lr

        if val_metrics is not None:
            assert len(val_metrics.run_metrics.epochs_metrics)==1, 'Number of epochs in val metrics should be 1'
            self.val_metrics = val_metrics.run_metrics.epochs_metrics[-1]

    def duration(self):
        return self.end_time-self.start_time

class RunMetrics:
    """Metrics for the entire run. It mainly consist of metrics for each epoch"""
    def __init__(self) -> None:
        self.epochs_metrics:List[EpochMetrics] = []
        self.start_time = math.nan
        self.end_time = math.nan
        self.epoch = -1
        self.test_metrics:Optional['Metrics'] = None

    def pre_run(self):
        self.start_time = time.time()
    def post_run(self, test_metrics:Optional['Metrics']=None):
        self.end_time = time.time()
        self.test_metrics = test_metrics
        # test should have only one epoch
        assert test_metrics is None or len(test_metrics.run_metrics.epochs_metrics)==1

    def add_epoch(self)->EpochMetrics:
        self.epoch = len(self.epochs_metrics)
        epoch_metrics = EpochMetrics(self.epoch)
        self.epochs_metrics.append(epoch_metrics)
        return epoch_metrics

    def cur_epoch(self)->EpochMetrics:
        return self.epochs_metrics[self.epoch]

    def best_epoch(self)->Tuple[EpochMetrics, Optional[EpochMetrics],
                                Optional[EpochMetrics]]: # [train, val, test]
        best_train = max(self.epochs_metrics, key=lambda e:e.top1.avg)

        best_val = max(self.epochs_metrics,
            key=lambda e:e.val_metrics.top1.avg if e.val_metrics else -1)
        best_val = best_val.val_metrics if best_val.val_metrics else None
<<<<<<< HEAD
        return best_train, best_val
=======

        best_test = self.test_metrics.run_metrics.epochs_metrics[-1] \
                    if self.test_metrics else None

        return best_train, best_val, best_test
>>>>>>> 0d31c7d2

    def epoch_time_avg(self):
        return statistics.mean((e.duration() for e in self.epochs_metrics))
    def step_time_avg(self):
        return statistics.mean((e.step_time.avg for e in self.epochs_metrics))

    def duration(self):
        return self.end_time-self.start_time<|MERGE_RESOLUTION|>--- conflicted
+++ resolved
@@ -1,379 +1,375 @@
-# Copyright (c) Microsoft Corporation.
-# Licensed under the MIT license.
-
-import time
-import copy
-from typing import List, Mapping, Optional, Tuple
-import pathlib
-import math
-import statistics
-
-from collections import defaultdict
-from torch import Tensor
-
-import yaml
-
-from . import utils, ml_utils
-from .common import logger, get_tb_writer
-from .apex_utils import ApexUtils
-
-
-class Metrics:
-    """Record top1, top5, loss metrics, track best so far.
-
-    There are 3 levels of metrics:
-    1. Run level - these for the one call of 'fit', example, best top1
-    2. Epoch level - these are the averages maintained top1, top5, loss
-    3. Step level - these are for every step in epoch
-
-    The pre_run must be called before fit call which will reset all metrics. Similarly
-    pre_epoch will reset running averages and pre_step will reset step level metrics like average step time.
-
-    The post_step will simply update the running averages while post_epoch updates
-    best we have seen for each epoch.
-    """
-
-    def __init__(self, title:str, apex:Optional[ApexUtils], logger_freq:int=50) -> None:
-        """Create the metrics object to maintain epoch stats
-
-        Arguments:
-            title {str} -- descriptive name of the stage for which metrics are collected
-        Keyword Arguments:
-            logger_freq {int} -- Must be > 0 for epoch level logging, the step level logging is decided by this number (default: {50})
-        """
-        self.logger_freq = logger_freq
-        self.title = title
-        self._apex = apex
-        self._reset_run()
-
-    def _reset_run(self)->None:
-        self.run_metrics = RunMetrics()
-        self.global_step = -1
-        self._tb_path = logger.path()
-
-    def pre_run(self)->None:
-        self._reset_run()
-        self.run_metrics.pre_run()
-
-    def post_run(self, test_metrics:Optional['Metrics']=None)->None:
-        self.run_metrics.post_run(test_metrics)
-
-        # logging
-        if self.logger_freq > 0:
-            with logger.pushd('timings'):
-                logger.info({'epoch':self.run_metrics.epoch_time_avg(),
-                            'step': self.run_metrics.step_time_avg(),
-                            'run': self.run_metrics.duration()})
-                if self.is_dist():
-                    logger.info({'dist_epoch_sum': self.reduce_sum(self.run_metrics.epoch_time_avg()),
-                                'dist_step': self.reduce_mean(self.run_metrics.step_time_avg()),
-                                'dist_run_sum': self.reduce_sum(self.run_metrics.duration())})
-
-
-            best_train, best_val, best_test = self.run_metrics.best_epoch()
-            with logger.pushd('best_train'):
-                logger.info({'epoch': best_train.index,
-                            'top1': best_train.top1.avg})
-                if self.is_dist():
-                    logger.info({'dist_epoch': self.reduce_mean(best_train.index),
-                                'dist_top1': self.reduce_mean(best_train.top1.avg)})
-
-            if best_val:
-                with logger.pushd('best_val'):
-                    logger.info({'epoch': best_val.index,
-                                'top1': best_val.top1.avg})
-                    if self.is_dist():
-                        logger.info({'dist_epoch': self.reduce_mean(best_val.index),
-                                    'dist_top1': self.reduce_mean(best_val.top1.avg)})
-
-            if best_test:
-                with logger.pushd('best_test'):
-                    logger.info({'epoch': best_test.index,
-                                'top1': best_test.top1.avg})
-                    if self.is_dist():
-                        logger.info({'dist_epoch': self.reduce_mean(best_test.index),
-                                    'dist_top1': self.reduce_mean(best_test.top1.avg)})
-
-    def pre_step(self, x: Tensor, y: Tensor):
-        self.run_metrics.cur_epoch().pre_step()
-        self.global_step += 1
-
-    def post_step(self, x: Tensor, y: Tensor, logits: Tensor,
-                  loss: Tensor, steps: int) -> None:
-        assert len(x)==len(y) and len(y)==len(logits) and len(loss.shape)==0
-        # update metrics after optimizer step
-        batch_size = x.size(0)
-        top1, top5 = ml_utils.accuracy(logits, y, topk=(1, 5))
-
-        epoch = self.run_metrics.cur_epoch()
-        epoch.post_step(top1.item(), top5.item(),
-                        loss.item(), batch_size)
-
-        if self.logger_freq > 0 and \
-                ((epoch.step+1) % self.logger_freq == 0):
-            logger.info({'top1': epoch.top1.avg,
-                        'top5': epoch.top5.avg,
-                        'loss': epoch.loss.avg,
-                        'step_time': epoch.step_time.last})
-
-            if self.is_dist():
-                logger.info({'dist_top1': self.reduce_mean(epoch.top1.avg),
-                            'dist_top5': self.reduce_mean(epoch.top5.avg),
-                            'dist_loss': self.reduce_mean(epoch.loss.avg),
-                            'dist_step_time': self.reduce_mean(epoch.step_time.last)})
-
-
-        # NOTE: Tensorboard step-level logging is removed as it becomes exponentially expensive on Azure blobs
-        # writer = get_tb_writer()
-        # writer.add_scalar(f'{self._tb_path}/train_steps/loss',
-        #                     epoch.loss.avg, self.global_step)
-        # writer.add_scalar(f'{self._tb_path}/train_steps/top1',
-        #                     epoch.top1.avg, self.global_step)
-        # writer.add_scalar(f'{self._tb_path}/train_steps/top5',
-        #                     epoch.top5.avg, self.global_step)
-
-    def pre_epoch(self, lr:float=math.nan)->None:
-        epoch = self.run_metrics.add_epoch()
-        epoch.pre_epoch(lr)
-        if lr is not None:
-            writer = get_tb_writer()
-            if writer is not None:
-                if self.logger_freq > 0 and not math.isnan(lr):
-                    logger.debug({'start_lr': lr})
-                writer.add_scalar(f'{self._tb_path}/train_steps/lr',
-                                    lr, self.global_step)
-
-    def post_epoch(self, lr:float=math.nan, val_metrics:Optional['Metrics']=None):
-        epoch = self.run_metrics.cur_epoch()
-        epoch.post_epoch(lr, val_metrics)
-
-        val_epoch_metrics = None
-        if val_metrics:
-            val_epoch_metrics = val_metrics.run_metrics.epochs_metrics[-1]
-
-        if self.logger_freq > 0:
-            with logger.pushd('train'):
-                logger.info({'top1': epoch.top1.avg,
-                            'top5': epoch.top5.avg,
-                            'loss': epoch.loss.avg,
-                            'duration': epoch.duration(),
-                            'step_time': epoch.step_time.avg,
-                            'end_lr': lr})
-                if self.is_dist():
-                    logger.info({'dist_top1': self.reduce_mean(epoch.top1.avg),
-                                'dist_top5': self.reduce_mean(epoch.top5.avg),
-                                'dist_loss': self.reduce_mean(epoch.loss.avg),
-                                'dist_duration': self.reduce_mean(epoch.duration()),
-                                'dist_step_time': self.reduce_mean(epoch.step_time.avg),
-                                'dist_end_lr': self.reduce_mean(lr)})
-            if val_epoch_metrics:
-                with logger.pushd('val'):
-                    logger.info({'top1': val_epoch_metrics.top1.avg,
-                                'top5': val_epoch_metrics.top5.avg,
-                                'loss': val_epoch_metrics.loss.avg,
-                                'duration': val_epoch_metrics.duration()})
-                    if self.is_dist():
-                        logger.info({'dist_top1': self.reduce_mean(val_epoch_metrics.top1.avg),
-                                    'dist_top5': self.reduce_mean(val_epoch_metrics.top5.avg),
-                                    'dist_loss': self.reduce_mean(val_epoch_metrics.loss.avg),
-                                    'dist_duration': self.reduce_mean(val_epoch_metrics.duration())})
-
-        # writer = get_tb_writer()
-        # writer.add_scalar(f'{self._tb_path}/train_epochs/loss',
-        #                     epoch.loss.avg, epoch.index)
-        # writer.add_scalar(f'{self._tb_path}/train_epochs/top1',
-        #                     epoch.top1.avg, epoch.index)
-        # writer.add_scalar(f'{self._tb_path}/train_epochs/top5',
-        #                     epoch.top5.avg, epoch.index)
-        # if test_epoch:
-        #     writer.add_scalar(f'{self._tb_path}/val_epochs/loss',
-        #                         test_epoch.loss.avg, epoch.index)
-        #     writer.add_scalar(f'{self._tb_path}/val_epochs/top1',
-        #                         test_epoch.top1.avg, epoch.index)
-        #     writer.add_scalar(f'{self._tb_path}/val_epochs/top5',
-        #                         test_epoch.top5.avg, epoch.index)
-
-    def state_dict(self)->Mapping:
-        return utils.state_dict(self)
-
-    def load_state_dict(self, state_dict:dict)->None:
-        utils.load_state_dict(self, state_dict)
-
-    def __getstate__(self):
-        state = self.__dict__.copy()
-        if '_apex' in state:
-            del state['_apex'] # cannot serialize this
-        return state
-    # no need to define __setstate__ because _apex should be set from constructor
-
-    def save(self, filepath:str)->Optional[str]:
-        if filepath:
-            filepath = utils.full_path(filepath)
-            pathlib.Path(filepath).write_text(yaml.dump(self))
-        return filepath
-
-    def epochs(self)->int:
-        """Returns epochs recorded so far"""
-        return len(self.run_metrics.epochs_metrics)
-
-    def cur_epoch(self)->'EpochMetrics':
-        return self.run_metrics.cur_epoch()
-
-    def reduce_min(self, val):
-        if not self._apex:
-            return val
-        return self._apex.reduce(val, op='min')
-    def reduce_max(self, val):
-        if not self._apex:
-            return val
-        return self._apex.reduce(val, op='max')
-    def reduce_sum(self, val):
-        if not self._apex:
-            return val
-        return self._apex.reduce(val, op='sum')
-    def reduce_mean(self, val):
-        if not self._apex:
-            return val
-        return self._apex.reduce(val, op='mean')
-    def is_dist(self)->bool:
-        if not self._apex:
-            return False
-        return self._apex.is_dist()
-
-    def best_train_top1(self)->float:
-        return self.run_metrics.best_epoch()[0].top1.avg
-    def best_val_top1(self)->float:
-        val_epoch_metrics = self.run_metrics.best_epoch()[1]
-        return val_epoch_metrics.top1.avg if val_epoch_metrics is not None else math.nan
-    def best_test_top1(self)->float:
-        test_epoch_metrics = self.run_metrics.best_epoch()[2]
-        return test_epoch_metrics.top1.avg if test_epoch_metrics is not None else math.nan
-
-class Accumulator:
-    # TODO: replace this with Metrics class
-    def __init__(self):
-        self.metrics = defaultdict(lambda: 0.)
-
-    def add(self, key, value):
-        self.metrics[key] += value
-
-    def add_dict(self, dict):
-        for key, value in dict.items():
-            self.add(key, value)
-
-    def __getitem__(self, item):
-        return self.metrics[item]
-
-    def __setitem__(self, key, value):
-        self.metrics[key] = value
-
-    def get_dict(self):
-        return copy.deepcopy(dict(self.metrics))
-
-    def items(self):
-        return self.metrics.items()
-
-    def __str__(self):
-        return str(dict(self.metrics))
-
-    def __truediv__(self, other):
-        newone = Accumulator()
-        for key, value in self.items():
-            if isinstance(other, str):
-                if other != key:
-                    newone[key] = value / self[other]
-                else:
-                    newone[key] = value
-            else:
-                newone[key] = value / other
-        return newone
-
-class EpochMetrics:
-    """Stores the metrics for each epoch. Training metrics is in top1, top5 etc
-    while validation metrics is in val_metrics"""
-    def __init__(self, index:int) -> None:
-        self.index = index
-        self.top1 = utils.AverageMeter()
-        self.top5 = utils.AverageMeter()
-        self.loss = utils.AverageMeter()
-        self.step_time = utils.AverageMeter()
-        self.start_time = math.nan
-        self.end_time = math.nan
-        self.step = -1
-        self.start_lr = math.nan
-        self.end_lr = math.nan
-        self.val_metrics:Optional[EpochMetrics] = None
-
-    def pre_step(self):
-        self._step_start_time = time.time()
-        self.step += 1
-    def post_step(self, top1:float, top5:float, loss:float, batch:int):
-        self.step_time.update(time.time() - self._step_start_time)
-        self.top1.update(top1, batch)
-        self.top5.update(top5, batch)
-        self.loss.update(loss, batch)
-
-    def pre_epoch(self, lr:float):
-        self.start_time = time.time()
-        self.start_lr = lr
-    def post_epoch(self, lr:float, val_metrics:Optional[Metrics]):
-        self.end_time = time.time()
-        self.end_lr = lr
-
-        if val_metrics is not None:
-            assert len(val_metrics.run_metrics.epochs_metrics)==1, 'Number of epochs in val metrics should be 1'
-            self.val_metrics = val_metrics.run_metrics.epochs_metrics[-1]
-
-    def duration(self):
-        return self.end_time-self.start_time
-
-class RunMetrics:
-    """Metrics for the entire run. It mainly consist of metrics for each epoch"""
-    def __init__(self) -> None:
-        self.epochs_metrics:List[EpochMetrics] = []
-        self.start_time = math.nan
-        self.end_time = math.nan
-        self.epoch = -1
-        self.test_metrics:Optional['Metrics'] = None
-
-    def pre_run(self):
-        self.start_time = time.time()
-    def post_run(self, test_metrics:Optional['Metrics']=None):
-        self.end_time = time.time()
-        self.test_metrics = test_metrics
-        # test should have only one epoch
-        assert test_metrics is None or len(test_metrics.run_metrics.epochs_metrics)==1
-
-    def add_epoch(self)->EpochMetrics:
-        self.epoch = len(self.epochs_metrics)
-        epoch_metrics = EpochMetrics(self.epoch)
-        self.epochs_metrics.append(epoch_metrics)
-        return epoch_metrics
-
-    def cur_epoch(self)->EpochMetrics:
-        return self.epochs_metrics[self.epoch]
-
-    def best_epoch(self)->Tuple[EpochMetrics, Optional[EpochMetrics],
-                                Optional[EpochMetrics]]: # [train, val, test]
-        best_train = max(self.epochs_metrics, key=lambda e:e.top1.avg)
-
-        best_val = max(self.epochs_metrics,
-            key=lambda e:e.val_metrics.top1.avg if e.val_metrics else -1)
-        best_val = best_val.val_metrics if best_val.val_metrics else None
-<<<<<<< HEAD
-        return best_train, best_val
-=======
-
-        best_test = self.test_metrics.run_metrics.epochs_metrics[-1] \
-                    if self.test_metrics else None
-
-        return best_train, best_val, best_test
->>>>>>> 0d31c7d2
-
-    def epoch_time_avg(self):
-        return statistics.mean((e.duration() for e in self.epochs_metrics))
-    def step_time_avg(self):
-        return statistics.mean((e.step_time.avg for e in self.epochs_metrics))
-
-    def duration(self):
+# Copyright (c) Microsoft Corporation.
+# Licensed under the MIT license.
+
+import time
+import copy
+from typing import List, Mapping, Optional, Tuple
+import pathlib
+import math
+import statistics
+
+from collections import defaultdict
+from torch import Tensor
+
+import yaml
+
+from . import utils, ml_utils
+from .common import logger, get_tb_writer
+from .apex_utils import ApexUtils
+
+
+class Metrics:
+    """Record top1, top5, loss metrics, track best so far.
+
+    There are 3 levels of metrics:
+    1. Run level - these for the one call of 'fit', example, best top1
+    2. Epoch level - these are the averages maintained top1, top5, loss
+    3. Step level - these are for every step in epoch
+
+    The pre_run must be called before fit call which will reset all metrics. Similarly
+    pre_epoch will reset running averages and pre_step will reset step level metrics like average step time.
+
+    The post_step will simply update the running averages while post_epoch updates
+    best we have seen for each epoch.
+    """
+
+    def __init__(self, title:str, apex:Optional[ApexUtils], logger_freq:int=50) -> None:
+        """Create the metrics object to maintain epoch stats
+
+        Arguments:
+            title {str} -- descriptive name of the stage for which metrics are collected
+        Keyword Arguments:
+            logger_freq {int} -- Must be > 0 for epoch level logging, the step level logging is decided by this number (default: {50})
+        """
+        self.logger_freq = logger_freq
+        self.title = title
+        self._apex = apex
+        self._reset_run()
+
+    def _reset_run(self)->None:
+        self.run_metrics = RunMetrics()
+        self.global_step = -1
+        self._tb_path = logger.path()
+
+    def pre_run(self)->None:
+        self._reset_run()
+        self.run_metrics.pre_run()
+
+    def post_run(self, test_metrics:Optional['Metrics']=None)->None:
+        self.run_metrics.post_run(test_metrics)
+
+        # logging
+        if self.logger_freq > 0:
+            with logger.pushd('timings'):
+                logger.info({'epoch':self.run_metrics.epoch_time_avg(),
+                            'step': self.run_metrics.step_time_avg(),
+                            'run': self.run_metrics.duration()})
+                if self.is_dist():
+                    logger.info({'dist_epoch_sum': self.reduce_sum(self.run_metrics.epoch_time_avg()),
+                                'dist_step': self.reduce_mean(self.run_metrics.step_time_avg()),
+                                'dist_run_sum': self.reduce_sum(self.run_metrics.duration())})
+
+
+            best_train, best_val, best_test = self.run_metrics.best_epoch()
+            with logger.pushd('best_train'):
+                logger.info({'epoch': best_train.index,
+                            'top1': best_train.top1.avg})
+                if self.is_dist():
+                    logger.info({'dist_epoch': self.reduce_mean(best_train.index),
+                                'dist_top1': self.reduce_mean(best_train.top1.avg)})
+
+            if best_val:
+                with logger.pushd('best_val'):
+                    logger.info({'epoch': best_val.index,
+                                'top1': best_val.top1.avg})
+                    if self.is_dist():
+                        logger.info({'dist_epoch': self.reduce_mean(best_val.index),
+                                    'dist_top1': self.reduce_mean(best_val.top1.avg)})
+
+            if best_test:
+                with logger.pushd('best_test'):
+                    logger.info({'epoch': best_test.index,
+                                'top1': best_test.top1.avg})
+                    if self.is_dist():
+                        logger.info({'dist_epoch': self.reduce_mean(best_test.index),
+                                    'dist_top1': self.reduce_mean(best_test.top1.avg)})
+
+    def pre_step(self, x: Tensor, y: Tensor):
+        self.run_metrics.cur_epoch().pre_step()
+        self.global_step += 1
+
+    def post_step(self, x: Tensor, y: Tensor, logits: Tensor,
+                  loss: Tensor, steps: int) -> None:
+        assert len(x)==len(y) and len(y)==len(logits) and len(loss.shape)==0
+        # update metrics after optimizer step
+        batch_size = x.size(0)
+        top1, top5 = ml_utils.accuracy(logits, y, topk=(1, 5))
+
+        epoch = self.run_metrics.cur_epoch()
+        epoch.post_step(top1.item(), top5.item(),
+                        loss.item(), batch_size)
+
+        if self.logger_freq > 0 and \
+                ((epoch.step+1) % self.logger_freq == 0):
+            logger.info({'top1': epoch.top1.avg,
+                        'top5': epoch.top5.avg,
+                        'loss': epoch.loss.avg,
+                        'step_time': epoch.step_time.last})
+
+            if self.is_dist():
+                logger.info({'dist_top1': self.reduce_mean(epoch.top1.avg),
+                            'dist_top5': self.reduce_mean(epoch.top5.avg),
+                            'dist_loss': self.reduce_mean(epoch.loss.avg),
+                            'dist_step_time': self.reduce_mean(epoch.step_time.last)})
+
+
+        # NOTE: Tensorboard step-level logging is removed as it becomes exponentially expensive on Azure blobs
+        # writer = get_tb_writer()
+        # writer.add_scalar(f'{self._tb_path}/train_steps/loss',
+        #                     epoch.loss.avg, self.global_step)
+        # writer.add_scalar(f'{self._tb_path}/train_steps/top1',
+        #                     epoch.top1.avg, self.global_step)
+        # writer.add_scalar(f'{self._tb_path}/train_steps/top5',
+        #                     epoch.top5.avg, self.global_step)
+
+    def pre_epoch(self, lr:float=math.nan)->None:
+        epoch = self.run_metrics.add_epoch()
+        epoch.pre_epoch(lr)
+        if lr is not None:
+            writer = get_tb_writer()
+            if writer is not None:
+                if self.logger_freq > 0 and not math.isnan(lr):
+                    logger.debug({'start_lr': lr})
+                writer.add_scalar(f'{self._tb_path}/train_steps/lr',
+                                    lr, self.global_step)
+
+    def post_epoch(self, lr:float=math.nan, val_metrics:Optional['Metrics']=None):
+        epoch = self.run_metrics.cur_epoch()
+        epoch.post_epoch(lr, val_metrics)
+
+        val_epoch_metrics = None
+        if val_metrics:
+            val_epoch_metrics = val_metrics.run_metrics.epochs_metrics[-1]
+
+        if self.logger_freq > 0:
+            with logger.pushd('train'):
+                logger.info({'top1': epoch.top1.avg,
+                            'top5': epoch.top5.avg,
+                            'loss': epoch.loss.avg,
+                            'duration': epoch.duration(),
+                            'step_time': epoch.step_time.avg,
+                            'end_lr': lr})
+                if self.is_dist():
+                    logger.info({'dist_top1': self.reduce_mean(epoch.top1.avg),
+                                'dist_top5': self.reduce_mean(epoch.top5.avg),
+                                'dist_loss': self.reduce_mean(epoch.loss.avg),
+                                'dist_duration': self.reduce_mean(epoch.duration()),
+                                'dist_step_time': self.reduce_mean(epoch.step_time.avg),
+                                'dist_end_lr': self.reduce_mean(lr)})
+            if val_epoch_metrics:
+                with logger.pushd('val'):
+                    logger.info({'top1': val_epoch_metrics.top1.avg,
+                                'top5': val_epoch_metrics.top5.avg,
+                                'loss': val_epoch_metrics.loss.avg,
+                                'duration': val_epoch_metrics.duration()})
+                    if self.is_dist():
+                        logger.info({'dist_top1': self.reduce_mean(val_epoch_metrics.top1.avg),
+                                    'dist_top5': self.reduce_mean(val_epoch_metrics.top5.avg),
+                                    'dist_loss': self.reduce_mean(val_epoch_metrics.loss.avg),
+                                    'dist_duration': self.reduce_mean(val_epoch_metrics.duration())})
+
+        # writer = get_tb_writer()
+        # writer.add_scalar(f'{self._tb_path}/train_epochs/loss',
+        #                     epoch.loss.avg, epoch.index)
+        # writer.add_scalar(f'{self._tb_path}/train_epochs/top1',
+        #                     epoch.top1.avg, epoch.index)
+        # writer.add_scalar(f'{self._tb_path}/train_epochs/top5',
+        #                     epoch.top5.avg, epoch.index)
+        # if test_epoch:
+        #     writer.add_scalar(f'{self._tb_path}/val_epochs/loss',
+        #                         test_epoch.loss.avg, epoch.index)
+        #     writer.add_scalar(f'{self._tb_path}/val_epochs/top1',
+        #                         test_epoch.top1.avg, epoch.index)
+        #     writer.add_scalar(f'{self._tb_path}/val_epochs/top5',
+        #                         test_epoch.top5.avg, epoch.index)
+
+    def state_dict(self)->Mapping:
+        return utils.state_dict(self)
+
+    def load_state_dict(self, state_dict:dict)->None:
+        utils.load_state_dict(self, state_dict)
+
+    def __getstate__(self):
+        state = self.__dict__.copy()
+        if '_apex' in state:
+            del state['_apex'] # cannot serialize this
+        return state
+    # no need to define __setstate__ because _apex should be set from constructor
+
+    def save(self, filepath:str)->Optional[str]:
+        if filepath:
+            filepath = utils.full_path(filepath)
+            pathlib.Path(filepath).write_text(yaml.dump(self))
+        return filepath
+
+    def epochs(self)->int:
+        """Returns epochs recorded so far"""
+        return len(self.run_metrics.epochs_metrics)
+
+    def cur_epoch(self)->'EpochMetrics':
+        return self.run_metrics.cur_epoch()
+
+    def reduce_min(self, val):
+        if not self._apex:
+            return val
+        return self._apex.reduce(val, op='min')
+    def reduce_max(self, val):
+        if not self._apex:
+            return val
+        return self._apex.reduce(val, op='max')
+    def reduce_sum(self, val):
+        if not self._apex:
+            return val
+        return self._apex.reduce(val, op='sum')
+    def reduce_mean(self, val):
+        if not self._apex:
+            return val
+        return self._apex.reduce(val, op='mean')
+    def is_dist(self)->bool:
+        if not self._apex:
+            return False
+        return self._apex.is_dist()
+
+    def best_train_top1(self)->float:
+        return self.run_metrics.best_epoch()[0].top1.avg
+    def best_val_top1(self)->float:
+        val_epoch_metrics = self.run_metrics.best_epoch()[1]
+        return val_epoch_metrics.top1.avg if val_epoch_metrics is not None else math.nan
+    def best_test_top1(self)->float:
+        test_epoch_metrics = self.run_metrics.best_epoch()[2]
+        return test_epoch_metrics.top1.avg if test_epoch_metrics is not None else math.nan
+
+class Accumulator:
+    # TODO: replace this with Metrics class
+    def __init__(self):
+        self.metrics = defaultdict(lambda: 0.)
+
+    def add(self, key, value):
+        self.metrics[key] += value
+
+    def add_dict(self, dict):
+        for key, value in dict.items():
+            self.add(key, value)
+
+    def __getitem__(self, item):
+        return self.metrics[item]
+
+    def __setitem__(self, key, value):
+        self.metrics[key] = value
+
+    def get_dict(self):
+        return copy.deepcopy(dict(self.metrics))
+
+    def items(self):
+        return self.metrics.items()
+
+    def __str__(self):
+        return str(dict(self.metrics))
+
+    def __truediv__(self, other):
+        newone = Accumulator()
+        for key, value in self.items():
+            if isinstance(other, str):
+                if other != key:
+                    newone[key] = value / self[other]
+                else:
+                    newone[key] = value
+            else:
+                newone[key] = value / other
+        return newone
+
+class EpochMetrics:
+    """Stores the metrics for each epoch. Training metrics is in top1, top5 etc
+    while validation metrics is in val_metrics"""
+    def __init__(self, index:int) -> None:
+        self.index = index
+        self.top1 = utils.AverageMeter()
+        self.top5 = utils.AverageMeter()
+        self.loss = utils.AverageMeter()
+        self.step_time = utils.AverageMeter()
+        self.start_time = math.nan
+        self.end_time = math.nan
+        self.step = -1
+        self.start_lr = math.nan
+        self.end_lr = math.nan
+        self.val_metrics:Optional[EpochMetrics] = None
+
+    def pre_step(self):
+        self._step_start_time = time.time()
+        self.step += 1
+    def post_step(self, top1:float, top5:float, loss:float, batch:int):
+        self.step_time.update(time.time() - self._step_start_time)
+        self.top1.update(top1, batch)
+        self.top5.update(top5, batch)
+        self.loss.update(loss, batch)
+
+    def pre_epoch(self, lr:float):
+        self.start_time = time.time()
+        self.start_lr = lr
+    def post_epoch(self, lr:float, val_metrics:Optional[Metrics]):
+        self.end_time = time.time()
+        self.end_lr = lr
+
+        if val_metrics is not None:
+            assert len(val_metrics.run_metrics.epochs_metrics)==1, 'Number of epochs in val metrics should be 1'
+            self.val_metrics = val_metrics.run_metrics.epochs_metrics[-1]
+
+    def duration(self):
+        return self.end_time-self.start_time
+
+class RunMetrics:
+    """Metrics for the entire run. It mainly consist of metrics for each epoch"""
+    def __init__(self) -> None:
+        self.epochs_metrics:List[EpochMetrics] = []
+        self.start_time = math.nan
+        self.end_time = math.nan
+        self.epoch = -1
+        self.test_metrics:Optional['Metrics'] = None
+
+    def pre_run(self):
+        self.start_time = time.time()
+    def post_run(self, test_metrics:Optional['Metrics']=None):
+        self.end_time = time.time()
+        self.test_metrics = test_metrics
+        # test should have only one epoch
+        assert test_metrics is None or len(test_metrics.run_metrics.epochs_metrics)==1
+
+    def add_epoch(self)->EpochMetrics:
+        self.epoch = len(self.epochs_metrics)
+        epoch_metrics = EpochMetrics(self.epoch)
+        self.epochs_metrics.append(epoch_metrics)
+        return epoch_metrics
+
+    def cur_epoch(self)->EpochMetrics:
+        return self.epochs_metrics[self.epoch]
+
+    def best_epoch(self)->Tuple[EpochMetrics, Optional[EpochMetrics],
+                                Optional[EpochMetrics]]: # [train, val, test]
+        best_train = max(self.epochs_metrics, key=lambda e:e.top1.avg)
+
+        best_val = max(self.epochs_metrics,
+            key=lambda e:e.val_metrics.top1.avg if e.val_metrics else -1)
+        best_val = best_val.val_metrics if best_val.val_metrics else None
+
+        best_test = self.test_metrics.run_metrics.epochs_metrics[-1] \
+                    if self.test_metrics else None
+
+        return best_train, best_val, best_test
+
+    def epoch_time_avg(self):
+        return statistics.mean((e.duration() for e in self.epochs_metrics))
+    def step_time_avg(self):
+        return statistics.mean((e.step_time.avg for e in self.epochs_metrics))
+
+    def duration(self):
         return self.end_time-self.start_time