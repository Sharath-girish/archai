--- conflicted
+++ resolved
@@ -4,94 +4,6 @@
 """Huggingface's Open AI GPT-2 configurations.
 """
 
-<<<<<<< HEAD
-from typing import Any, Dict
-
-from archai.nlp.models.config_base import Config
-
-
-class HfGPT2Config(Config):
-    @property
-    def default(self) -> Dict[str, Any]:
-        return {
-            'd_model': 512,
-            'd_inner': 2048,
-            'd_head': -1,
-            'd_embed': -1,
-            'n_layer': 16,
-            'n_head': 8,
-            'dropout': 0.1,
-            'dropatt': 0.0,
-            'tgt_len': 192,
-            'n_token': 10000,
-            'weight_init_std': 0.0,
-            'tie_weight': True
-        }
-
-    @property
-    def search(self) -> Dict[str, Any]:
-        return {
-            'n_layer': {
-                'per_layer': False,
-                'value': [3, 4, 5, 6, 7, 8, 9, 10, 11, 12]
-            },
-            'd_model': {
-                'per_layer': False,
-                'value': list(range(128, 1024, 64))
-            },
-            'd_inner': {
-                'per_layer': False,
-                'value': list(range(128, 4096, 64))
-            },
-            'n_head': {
-                'per_layer': False,
-                'value': [2, 4, 8]
-            }
-        }
-
-
-class HfGPT2FlexConfig(Config):
-    @property
-    def default(self) -> Dict[str, Any]:
-        return {
-            'd_model': 512,
-            'd_inner': 2048,
-            'd_head': -1,
-            'd_embed': -1,
-            'div_val': 1,
-            'n_layer': 16,
-            'n_head': 8,
-            'dropout': 0.1,
-            'dropatt': 0.0,
-            'tgt_len': 192,
-            'n_token': 10000,
-            'cutoffs': [19997, 39997, 199997],
-            'weight_init_std': 0.0,
-            'tie_weight': True,
-            'primer_square': False
-        }
-
-    @property
-    def search(self) -> Dict[str, Any]:
-        return {
-            'n_layer': {
-                'per_layer': False,
-                'value': [3, 4, 5, 6, 7, 8, 9, 10, 11, 12]
-            },
-            'd_model': {
-                'per_layer': False,
-                'value': list(range(128, 1024, 64))
-            },
-            'd_inner': {
-                'per_layer': True,
-                'value': list(range(128, 4096, 64))
-            },
-            'n_head': {
-                'per_layer': False,
-                'value': [2, 4, 8]
-            }
-        }
-=======
 from typing import List, Optional, Union
 
 from archai.nlp.models.config_base import Config, SearchConfigParameter, SearchConfig
@@ -263,5 +175,4 @@
         super().__init__(n_layer=n_layer,
                          d_model=d_model,
                          d_inner=d_inner,
-                         n_head=n_head)
->>>>>>> 9355bca7
+                         n_head=n_head)