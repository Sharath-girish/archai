--- conflicted
+++ resolved
@@ -1,4 +1,6 @@
-<<<<<<< HEAD
+# Copyright (c) Microsoft Corporation.
+# Licensed under the MIT license.
+
 import numpy as np
 import matplotlib.pyplot as plt
 import seaborn as sns
@@ -11,7 +13,8 @@
 
 import archai.algos.divnas.analyse_activations as aa
 from archai.algos.divnas.seqopt import SeqOpt
-from archai.algos.divnas.analyse_activations import _compute_mi, compute_brute_force_sol, create_submod_f
+from archai.algos.divnas.analyse_activations import _compute_mi, compute_brute_force_sol
+from archai.algos.divnas.online_analyse_activations import create_submod_f
 from archai.algos.divnas.wmr import Wmr
 
 def create_rbf_func(first:np.array, sigma:float)->Callable:
@@ -199,7 +202,7 @@
         print(f'SeqOpt solution is {seqopt_sensors}, mi is {I_seqopt}')
 
         self.assertAlmostEqual(I_seqopt, I_greedy, delta=0.1)
-        self.assertAlmostEqual(I_greedy, bf_val, delta=0.1)
+        self.assertAlmostEqual(I_greedy, bf_val, detal=0.1)
 
 
 
@@ -272,283 +275,3 @@
     main()
 
 
-=======
-# Copyright (c) Microsoft Corporation.
-# Licensed under the MIT license.
-
-import numpy as np
-import matplotlib.pyplot as plt
-import seaborn as sns
-from itertools import combinations
-from copy import deepcopy
-import math as ma
-import unittest
-from tqdm import tqdm
-from typing import Any, Callable, List, Tuple, Set
-
-import archai.algos.divnas.analyse_activations as aa
-from archai.algos.divnas.seqopt import SeqOpt
-from archai.algos.divnas.analyse_activations import _compute_mi, compute_brute_force_sol
-from archai.algos.divnas.online_analyse_activations import create_submod_f
-from archai.algos.divnas.wmr import Wmr
-
-def create_rbf_func(first:np.array, sigma:float)->Callable:
-    assert len(first.shape) == 1
-    assert sigma >= 0.0
-    def rbf_bound(second:np.array):
-        assert len(second.shape) == 1
-        val =  aa.rbf(first, second, sigma)
-        return val
-    return rbf_bound
-
-
-def synthetic_data2()->List[Tuple[np.array, np.array]]:
-    # num grid locations
-    num_loc = 10
-    # plop some kernels on 0, 3, 9
-    k_0_func = create_rbf_func(np.array([0.0]), 3.0)
-    k_3_func = create_rbf_func(np.array([3.0]), 0.1)
-    k_6_func = create_rbf_func(np.array([6.0]), 0.1)
-    k_9_func = create_rbf_func(np.array([9.0]), 0.5)
-
-    Y = []
-    for i in range(num_loc):
-        i_arr = np.array([i])
-        y = 20.0 * k_0_func(i_arr) - 25.0 * k_3_func(i_arr) + 100.0 * k_6_func(i_arr) - 100.0 * k_9_func(i_arr)
-        y_arr = np.array([y])
-        Y.append((y_arr, i_arr))
-
-    return Y
-
-
-def synthetic_data()->List[Tuple[np.array, np.array]]:
-    # num grid locations
-    num_loc = 10
-    # plop some kernels on 0, 3, 9
-    k_0_func = create_rbf_func(np.array([0.0]), 3.0)
-    k_3_func = create_rbf_func(np.array([3.0]), 0.1)
-    k_6_func = create_rbf_func(np.array([6.0]), 0.1)
-    k_9_func = create_rbf_func(np.array([9.0]), 0.5)
-
-    Y = []
-    for i in range(num_loc):
-        i_arr = np.array([i])
-        y = -10.0 * k_0_func(i_arr) + 25.0 * k_3_func(i_arr) - 100.0 * k_6_func(i_arr) - 100.0 * k_9_func(i_arr)
-        y_arr = np.array([y])
-        Y.append((y_arr, i_arr))
-
-    return Y
-
-
-def compute_synthetic_data_covariance(Y:List[Tuple[np.array, np.array]], sigma=0.8):
-    num_obsvs = len(Y)
-    covariance = np.zeros((num_obsvs, num_obsvs), np.float32)
-
-    for i in range(num_obsvs):
-        for j in range(num_obsvs):
-            if i == j:
-                covariance[i][j] = covariance[j][i] = 1.0
-                continue
-        
-            obsv_i = Y[i][0]
-            obsv_j = Y[j][0]
-            assert obsv_i.shape == obsv_j.shape
-            if len(obsv_i.shape) == 1:
-                obsv_i = np.reshape(obsv_i, (obsv_i.shape[0], 1))
-                obsv_j = np.reshape(obsv_j, (obsv_j.shape[0], 1))
-
-            rbfs = np.exp(-np.sum(np.square(obsv_i - obsv_j), axis=1) / (2*sigma*sigma))
-            avg_cov = np.sum(rbfs)/obsv_i.shape[0]
-            covariance[i][j] = covariance[j][i] = avg_cov
-
-    return covariance
-
-
-
-
-class SeqOptSyntheticDataTestCase(unittest.TestCase):
-
-    def setUp(self):
-        self.Y = synthetic_data2()
-        self.vals = [item[0] for item in self.Y]    
-        self.cov_kernel = compute_synthetic_data_covariance(self.Y)
-
-    def test_marginal_gain_calculation(self):
-        """ Tests that marginal gain calculation is correct """
-        V = set(range(self.cov_kernel.shape[0]))
-        A_random = set([1])
-        V_minus_A_random = V - A_random
-        y = 2
-        I_A_random = _compute_mi(self.cov_kernel, A_random, V_minus_A_random)
-        A_aug = deepcopy(A_random)
-        A_aug.add(y)
-        V_minus_A_aug = V - A_aug
-        I_A_aug = _compute_mi(self.cov_kernel, A_aug, V_minus_A_aug)
-        diff_via_direct = abs(I_A_aug - I_A_random)
-        print(f'MI(A) {I_A_random}, MI(A U y) {I_A_aug}, diff {diff_via_direct}')
-
-        diff = aa.compute_marginal_gain(y, A_random, V, self.cov_kernel)
-        # the marginal_gain leaves out 0.5 * log term as it does not 
-        # matter for ranking elements
-        half_log_diff = 0.5 * np.log(diff) 
-        print(f'Diff via aa.compute {half_log_diff}')
-        self.assertAlmostEqual(diff_via_direct, half_log_diff, delta=0.01)
-
-    def test_greedy(self):
-        # budgeted number of sensors
-        budget = 4
-
-        # brute force solution
-        bf_sensors, bf_val = compute_brute_force_sol(self.cov_kernel, budget)
-        print(f'Brute force max subset {bf_sensors}, max mi {bf_val}')
-
-        # greedy
-        greedy_sensors = aa.greedy_op_selection(self.cov_kernel, budget)
-        # find MI of the greedy solution
-        V = set(range(self.cov_kernel.shape[0]))
-        A_greedy = set(greedy_sensors)
-        V_minus_A_greedy = V - A_greedy
-        I_greedy = _compute_mi(self.cov_kernel, A_greedy, V_minus_A_greedy)
-        print(f'Greedy solution is {greedy_sensors}, mi is {I_greedy}')
-
-        self.assertAlmostEqual(bf_val, I_greedy, delta=0.1)
-
-    def test_wmr(self):
-        eta = 0.01
-        num_rounds = 10000
-        gt_distrib = [0.15, 0.5, 0.3, 0.05]
-        num_items = len(gt_distrib)
-        wmr = Wmr(num_items, eta)
-
-        for _ in range(num_rounds):
-            sampled_index = np.random.choice(num_items, p=gt_distrib)
-            rewards = np.zeros((num_items))
-            rewards[sampled_index] = 1.0
-            wmr.update(rewards)
-
-        print(wmr.weights)
-        self.assertTrue(wmr.weights[1] > 0.4)
-
-    def test_seqopt(self):
-
-        # budgeted number of sensors
-        budget = 4
-
-        # brute force solution
-        bf_sensors, bf_val = compute_brute_force_sol(self.cov_kernel, budget)
-        print(f'Brute force max subset {bf_sensors}, max mi {bf_val}')
-
-        # greedy
-        greedy_sensors = aa.greedy_op_selection(self.cov_kernel, budget)
-        # find MI of the greedy solution
-        V = set(range(self.cov_kernel.shape[0]))
-        A_greedy = set(greedy_sensors)
-        V_minus_A_greedy = V - A_greedy
-        I_greedy = _compute_mi(self.cov_kernel, A_greedy, V_minus_A_greedy)
-        print(f'Greedy solution is {greedy_sensors}, mi is {I_greedy}')
-
-        # online greedy
-        eps = 0.1
-        num_items = self.cov_kernel.shape[0]
-        seqopt = SeqOpt(num_items, eps)
-        num_rounds = 100
-
-        for i in tqdm(range(num_rounds)):
-            
-            # sample a list of activations from seqopt
-            sel_list = seqopt.sample_sequence(with_replacement=False)
-
-            # NOTE: we are going to use the batch covariance 
-            # every round as this is a toy setting and we want to 
-            # verify that seqopt is converging to good solutions
-
-            # update seqopt
-            compute_marginal_gain_func = create_submod_f(self.cov_kernel)
-            seqopt.update(sel_list, compute_marginal_gain_func)
-
-        # now sample a list of ops and hope it is diverse
-        seqopt_sensors = seqopt.sample_sequence(with_replacement=False)
-        seqopt_sensors = seqopt_sensors[:budget]
-
-        V = set(range(self.cov_kernel.shape[0]))
-        A_seqopt = set(seqopt_sensors)
-        V_minus_A_seqopt = V - A_seqopt
-        I_seqopt = _compute_mi(self.cov_kernel, A_seqopt, V_minus_A_seqopt)
-        print(f'SeqOpt solution is {seqopt_sensors}, mi is {I_seqopt}')
-
-        self.assertAlmostEqual(I_seqopt, I_greedy, delta=0.1)
-        self.assertAlmostEqual(I_greedy, bf_val, detal=0.1)
-
-
-
-def main():
-    unittest.main()
-
-
-    # # generate some synthetic 1d data 
-    # Y = synthetic_data2()
-    # vals = [item[0] for item in Y]
-    # print(f'{np.unique(vals).shape[0]} unique observations' )
-    # plt.figure()
-    # plt.plot(vals)
-    # # plt.show()
-
-    # # budget on sensor
-    # budget = 4
-
-    # # compute kernel covariance of observations
-    # cov_kernel = compute_synthetic_data_covariance(Y)
-    # print(f'Det of cov_kernel is {np.linalg.det(cov_kernel)}')
-
-    # plt.figure()
-    # sns.heatmap(cov_kernel, annot=False, cmap='coolwarm')
-    # # plt.show()
-
-    # # brute force solution
-    # bf_sensors, bf_val = compute_brute_force_sol(cov_kernel, budget)
-    # print(f'Brute force max subset {bf_sensors}, max mi {bf_val}')
-
-    # # greedy
-    # greedy_sensors = aa.greedy_op_selection(cov_kernel, budget)
-    # # find MI of the greedy solution
-    # V = set(range(cov_kernel.shape[0]))
-    # A_greedy = set(greedy_sensors)
-    # V_minus_A_greedy = V - A_greedy
-    # I_greedy = _compute_mi(cov_kernel, A_greedy, V_minus_A_greedy)
-    # print(f'Greedy solution is {greedy_sensors}, mi is {I_greedy}')
-
-    # # online greedy
-    # eps = 0.1
-    # num_items = cov_kernel.shape[0]
-    # seqopt = SeqOpt(num_items, eps)
-    # num_rounds = 100
-    # for i in range(num_rounds):
-    #     print(f'Round {i}/{num_rounds}')
-        
-    #     # sample a list of activations from seqopt
-    #     sel_list = seqopt.sample_sequence(with_replacement=False)
-
-    #     # NOTE: we are going to use the batch covariance 
-    #     # every round as this is a toy setting and we want to 
-    #     # verify that seqopt is converging to good solutions
-
-    #     # update seqopt
-    #     compute_marginal_gain_func = create_submod_f(cov_kernel)
-    #     seqopt.update(sel_list, compute_marginal_gain_func)
-
-    # # now sample a list of ops and hope it is diverse
-    # seqopt_sensors = seqopt.sample_sequence(with_replacement=False)
-    # V = set(range(cov_kernel.shape[0]))
-    # A_seqopt = set(seqopt_sensors)
-    # V_minus_A_seqopt = V - A_seqopt
-    # I_seqopt = _compute_mi(cov_kernel, A_seqopt, V_minus_A_seqopt)
-    # print(f'SeqOpt solution is {seqopt_sensors}, mi is {I_seqopt}')
-
-
-
-if __name__ == '__main__':
-    main()
-
-
-
->>>>>>> bf03a253
