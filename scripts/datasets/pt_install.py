# Copyright (c) Microsoft Corporation.
# Licensed under the MIT license.

import argparse
from decimal import Decimal
from typing import Dict, Type
import os
import sys
import pathlib

import psutil

from archai.common.config import Config
from archai.common import utils

def _create_ram_disk(req_ram:int, path:str)->bool:
    os.makedirs(path, exist_ok=True)
    return True

    # tmp_filepath = os.path.join(path,'delete_me.temp')
    # disk_speed_command = f'dd if=/dev/zero of="{tmp_filepath}" bs=4k count=100000; rm "{tmp_filepath}"'
    # utils.exec_shell_command(disk_speed_command)

    # avail_mem = psutil.virtual_memory().available
    # print(f'RAM Disk params: req_ram={req_ram}, avail_mem={avail_mem}, path={path}')
    # if avail_mem > req_ram:
    #     utils.exec_shell_command(f'sudo mount -t tmpfs -o size={req_ram} pt_data "{path}"')
    #     utils.exec_shell_command(f'sudo mount') # display mounts
    #     utils.exec_shell_command(disk_speed_command)
    #     return True
    # else:
    #     print('RAM disk is not created because not enough memory')
    #     return False

def untar_dataset(conf_name:str, pt_data_dir:str, conf_dataset:Config, dataroot:str)->None:
    if 'storage_name' not in conf_dataset or not conf_dataset['storage_name']:
        print(f'data config {conf_name} ignored because storage_name key was not found or not set')
        return

    print(f'Untaring for data config: {conf_name}')

    storage_name = conf_dataset['storage_name']
    tar_filepath = os.path.join(pt_data_dir, storage_name + '.tar')
    if not os.path.isfile(tar_filepath):
        raise RuntimeError(f'Tar file for dataset at {tar_filepath} was not found')

    tar_size = pathlib.Path(tar_filepath).stat().st_size
    print('tar_filepath:', tar_filepath, 'tar_size:', tar_size)

    local_dataroot = utils.full_path(dataroot)
    print('local_dataroot:', local_dataroot)
    _create_ram_disk(tar_size, local_dataroot)
    # os.makedirs(local_dataroot, exist_ok=True)

    utils.exec_shell_command(f'tar -xf "{tar_filepath}" -C "{local_dataroot}"')

    print(f'dataset copied from {tar_filepath} to {local_dataroot} sucessfully')


def main():
    parser = argparse.ArgumentParser(description='Archai data install')
    parser.add_argument('--dataroot', type=str, default='~/dataroot',
                        help='path to dataroot on local drive')
    parser.add_argument('--dataset', type=str, default='cifar10',
                        help='Name of the dataset for which confs/dataset/name.yaml should exist and have name of folder or tar file it resides in')
    args, extra_args = parser.parse_known_args()

    pt_data_dir = os.environ.get('PT_DATA_DIR', '')
    if not pt_data_dir:
        raise RuntimeError('This script needs PT_DATA_DIR environment variable with path to dataroot on cloud drive')
    pt_data_dir = utils.full_path(pt_data_dir)
    print('pt_data_dir:', pt_data_dir)

    conf_data_filepath = f'confs/datasets/{args.dataset}.yaml'
    print('conf_data_filepath:', conf_data_filepath)

    conf = Config(config_filepath=conf_data_filepath)
    for dataset_key in ['dataset', 'dataset_search', 'dataset_eval']:
        if dataset_key in conf:
<<<<<<< HEAD
            conf_dataset = conf[dataset_key]
            untar_dataset(dataset_key, pt_data_dir, conf_dataset, args.dataroot)
=======
            print(f'dataset_key: {dataset_key}')
            conf_data = conf[dataset_key]
            untar_dataset(dataset_key, pt_data_dir, conf_data, args.dataroot)
>>>>>>> f95c8822


if __name__ == '__main__':

    # for testing comment below line and set destination path on line 62
    #os.environ['PT_DATA_DIR'] = r'H:\dataroot_cloud'

    main()


<|MERGE_RESOLUTION|>--- conflicted
+++ resolved
@@ -1,97 +1,92 @@
-# Copyright (c) Microsoft Corporation.
-# Licensed under the MIT license.
-
-import argparse
-from decimal import Decimal
-from typing import Dict, Type
-import os
-import sys
-import pathlib
-
-import psutil
-
-from archai.common.config import Config
-from archai.common import utils
-
-def _create_ram_disk(req_ram:int, path:str)->bool:
-    os.makedirs(path, exist_ok=True)
-    return True
-
-    # tmp_filepath = os.path.join(path,'delete_me.temp')
-    # disk_speed_command = f'dd if=/dev/zero of="{tmp_filepath}" bs=4k count=100000; rm "{tmp_filepath}"'
-    # utils.exec_shell_command(disk_speed_command)
-
-    # avail_mem = psutil.virtual_memory().available
-    # print(f'RAM Disk params: req_ram={req_ram}, avail_mem={avail_mem}, path={path}')
-    # if avail_mem > req_ram:
-    #     utils.exec_shell_command(f'sudo mount -t tmpfs -o size={req_ram} pt_data "{path}"')
-    #     utils.exec_shell_command(f'sudo mount') # display mounts
-    #     utils.exec_shell_command(disk_speed_command)
-    #     return True
-    # else:
-    #     print('RAM disk is not created because not enough memory')
-    #     return False
-
-def untar_dataset(conf_name:str, pt_data_dir:str, conf_dataset:Config, dataroot:str)->None:
-    if 'storage_name' not in conf_dataset or not conf_dataset['storage_name']:
-        print(f'data config {conf_name} ignored because storage_name key was not found or not set')
-        return
-
-    print(f'Untaring for data config: {conf_name}')
-
-    storage_name = conf_dataset['storage_name']
-    tar_filepath = os.path.join(pt_data_dir, storage_name + '.tar')
-    if not os.path.isfile(tar_filepath):
-        raise RuntimeError(f'Tar file for dataset at {tar_filepath} was not found')
-
-    tar_size = pathlib.Path(tar_filepath).stat().st_size
-    print('tar_filepath:', tar_filepath, 'tar_size:', tar_size)
-
-    local_dataroot = utils.full_path(dataroot)
-    print('local_dataroot:', local_dataroot)
-    _create_ram_disk(tar_size, local_dataroot)
-    # os.makedirs(local_dataroot, exist_ok=True)
-
-    utils.exec_shell_command(f'tar -xf "{tar_filepath}" -C "{local_dataroot}"')
-
-    print(f'dataset copied from {tar_filepath} to {local_dataroot} sucessfully')
-
-
-def main():
-    parser = argparse.ArgumentParser(description='Archai data install')
-    parser.add_argument('--dataroot', type=str, default='~/dataroot',
-                        help='path to dataroot on local drive')
-    parser.add_argument('--dataset', type=str, default='cifar10',
-                        help='Name of the dataset for which confs/dataset/name.yaml should exist and have name of folder or tar file it resides in')
-    args, extra_args = parser.parse_known_args()
-
-    pt_data_dir = os.environ.get('PT_DATA_DIR', '')
-    if not pt_data_dir:
-        raise RuntimeError('This script needs PT_DATA_DIR environment variable with path to dataroot on cloud drive')
-    pt_data_dir = utils.full_path(pt_data_dir)
-    print('pt_data_dir:', pt_data_dir)
-
-    conf_data_filepath = f'confs/datasets/{args.dataset}.yaml'
-    print('conf_data_filepath:', conf_data_filepath)
-
-    conf = Config(config_filepath=conf_data_filepath)
-    for dataset_key in ['dataset', 'dataset_search', 'dataset_eval']:
-        if dataset_key in conf:
-<<<<<<< HEAD
-            conf_dataset = conf[dataset_key]
-            untar_dataset(dataset_key, pt_data_dir, conf_dataset, args.dataroot)
-=======
-            print(f'dataset_key: {dataset_key}')
-            conf_data = conf[dataset_key]
-            untar_dataset(dataset_key, pt_data_dir, conf_data, args.dataroot)
->>>>>>> f95c8822
-
-
-if __name__ == '__main__':
-
-    # for testing comment below line and set destination path on line 62
-    #os.environ['PT_DATA_DIR'] = r'H:\dataroot_cloud'
-
-    main()
-
-
+# Copyright (c) Microsoft Corporation.
+# Licensed under the MIT license.
+
+import argparse
+from decimal import Decimal
+from typing import Dict, Type
+import os
+import sys
+import pathlib
+
+import psutil
+
+from archai.common.config import Config
+from archai.common import utils
+
+def _create_ram_disk(req_ram:int, path:str)->bool:
+    os.makedirs(path, exist_ok=True)
+    return True
+
+    # tmp_filepath = os.path.join(path,'delete_me.temp')
+    # disk_speed_command = f'dd if=/dev/zero of="{tmp_filepath}" bs=4k count=100000; rm "{tmp_filepath}"'
+    # utils.exec_shell_command(disk_speed_command)
+
+    # avail_mem = psutil.virtual_memory().available
+    # print(f'RAM Disk params: req_ram={req_ram}, avail_mem={avail_mem}, path={path}')
+    # if avail_mem > req_ram:
+    #     utils.exec_shell_command(f'sudo mount -t tmpfs -o size={req_ram} pt_data "{path}"')
+    #     utils.exec_shell_command(f'sudo mount') # display mounts
+    #     utils.exec_shell_command(disk_speed_command)
+    #     return True
+    # else:
+    #     print('RAM disk is not created because not enough memory')
+    #     return False
+
+def untar_dataset(conf_name:str, pt_data_dir:str, conf_dataset:Config, dataroot:str)->None:
+    if 'storage_name' not in conf_dataset or not conf_dataset['storage_name']:
+        print(f'data config {conf_name} ignored because storage_name key was not found or not set')
+        return
+
+    print(f'Untaring for data config: {conf_name}')
+
+    storage_name = conf_dataset['storage_name']
+    tar_filepath = os.path.join(pt_data_dir, storage_name + '.tar')
+    if not os.path.isfile(tar_filepath):
+        raise RuntimeError(f'Tar file for dataset at {tar_filepath} was not found')
+
+    tar_size = pathlib.Path(tar_filepath).stat().st_size
+    print('tar_filepath:', tar_filepath, 'tar_size:', tar_size)
+
+    local_dataroot = utils.full_path(dataroot)
+    print('local_dataroot:', local_dataroot)
+    _create_ram_disk(tar_size, local_dataroot)
+    # os.makedirs(local_dataroot, exist_ok=True)
+
+    utils.exec_shell_command(f'tar -xf "{tar_filepath}" -C "{local_dataroot}"')
+
+    print(f'dataset copied from {tar_filepath} to {local_dataroot} sucessfully')
+
+
+def main():
+    parser = argparse.ArgumentParser(description='Archai data install')
+    parser.add_argument('--dataroot', type=str, default='~/dataroot',
+                        help='path to dataroot on local drive')
+    parser.add_argument('--dataset', type=str, default='cifar10',
+                        help='Name of the dataset for which confs/dataset/name.yaml should exist and have name of folder or tar file it resides in')
+    args, extra_args = parser.parse_known_args()
+
+    pt_data_dir = os.environ.get('PT_DATA_DIR', '')
+    if not pt_data_dir:
+        raise RuntimeError('This script needs PT_DATA_DIR environment variable with path to dataroot on cloud drive')
+    pt_data_dir = utils.full_path(pt_data_dir)
+    print('pt_data_dir:', pt_data_dir)
+
+    conf_data_filepath = f'confs/datasets/{args.dataset}.yaml'
+    print('conf_data_filepath:', conf_data_filepath)
+
+    conf = Config(config_filepath=conf_data_filepath)
+    for dataset_key in ['dataset', 'dataset_search', 'dataset_eval']:
+        if dataset_key in conf:
+            print(f'dataset_key: {dataset_key}')
+            conf_dataset = conf[dataset_key]
+            untar_dataset(dataset_key, pt_data_dir, conf_dataset, args.dataroot)
+
+
+if __name__ == '__main__':
+
+    # for testing comment below line and set destination path on line 62
+    #os.environ['PT_DATA_DIR'] = r'H:\dataroot_cloud'
+
+    main()
+
+