__include__: 'darts.yaml' # defaults are loaded from this file

common:
  #yaml_log: False
  apex:
    enabled: False # global switch to disable everything apex
    distributed_enabled: False # enable/disable distributed mode
    ray:
      enabled: True # initialize ray. Note: ray cannot be used if apex distributed is enabled
      local_mode: False # if True then ray runs in serial mode

nas:
  eval:
    final_desc_foldername: '$expdir/model_desc_gallery' #
    source_desc_foldername: '$expdir/model_desc_gallery'
    model_desc:
      n_reductions: 2 # number of reductions to be applied
      n_cells: 5 # number of max cells, for pareto frontier, we use cell_count_scale to multiply cells and limit by n_cells
      aux_weight: 0.0 # weight for loss from auxiliary towers in test time arch
      num_edges_to_sample: 2 # number of edges each node will take inputs from
      aux_tower_stride: 3
      model_stems:
        ops: ['stem_conv3x3_s2', 'stem_conv3x3_s2']
        init_node_ch: 16 # num of input/output channels for nodes in 1st cell
        stem_multiplier: 1 # output channels multiplier for the stem
      cell:
        n_nodes: 5 # number of nodes in a cell if template desc is not provided
        cell_post_op: 'proj_channels'
    petridish:
      cell_count_scale: 1.0 # for eval first multiply number of cells used in search by this factor, limit to n_cells
    trainer:
      aux_weight: 0.0
      epochs: 400
      batch_chunks: 1
      validation:
        batch_chunks: 1
      optimizer:
          lr: 0.033
    loader:
      cutout: 12 # cutout length, use cutout augmentation when > 0
      load_train: True # load train split of dataset
      train_batch: 32 
      test_batch: 32
      img_size: 32
      aug: 'autoaug_cifar10'
      # dataset:
      #  max_batches: 32
      
  search:
    final_desc_foldername: '$expdir/model_desc_gallery' # the gallery of models that eval will train from scratch
    petridish:
      convex_hull_eps: 0.025 # tolerance
      max_madd: 15000000 # if any parent model reaches this many multiply-additions then the search is terminated or it reaches maximum number of parent pool size
      max_hull_points: 60 # if the pool of parent models reaches this size then search is terminated or if it reaches max multiply-adds
      checkpoints_foldername: '$expdir/petridish_search_checkpoints'
    # search_iters: 4 # not used 
    pareto:
      max_cells: 5
      max_reductions: 3
      max_nodes: 3
      enabled: True # if false then there will only be one seed model. if true a number of seed models with different number of cells, reductions and nodes will be used to initialize the search. this provides more coverage of the frontier.
    model_desc:
<<<<<<< HEAD
      n_cells: 3
      n_reductions: 1
=======
      n_cells: 3 # also used as min cells to get combinations for seeding pareto
      n_reductions: 1 # also used as min n_reductions to get combinations for seeding pareto
>>>>>>> 8904dfdd
      num_edges_to_sample: 2 # number of edges each node will take inputs from
      cell:
        n_nodes: 1 # also used as min nodes to get combinations for seeding pareto
        cell_post_op: 'proj_channels'
      model_stems:
        ops: ['stem_conv3x3_s2', 'stem_conv3x3_s2']
        stem_multiplier: 1 # output channels multiplier for the stem
        init_node_ch: 16 # num of input/output channels for nodes in 1st cell
    seed_train:
      trainer:
        epochs: 5 # number of epochs model will be trained before search
        optimizer:
          lr: 0.033
        batch_chunks: 1
        validation:
          batch_chunks: 1
      loader:
        cutout: 12
        train_batch: 32
        test_batch: 32
        img_size: 32
        aug: ''
        # dataset:
        #  max_batches: 32
    post_train:
      trainer:
        epochs: 5 # number of epochs model will be trained after search
        optimizer:
          lr: 0.033
      loader:
        train_batch: 32
        cutout: 12
        test_batch: 32
        img_size: 32
        aug: ''
        # dataset:
        #   max_batches: 32
    trainer:
      l1_alphas:  0.001   # as per paper
      epochs: 5 # number of epochs model will be trained during search
      optimizer:
          lr: 0.033
    loader:
      train_batch: 32
      val_ratio: 0.2 #split portion for train set, 0 to 1
      cutout: 12
      test_batch: 32
      img_size: 32
      aug: ''
      # dataset:
      #   max_batches: 32<|MERGE_RESOLUTION|>--- conflicted
+++ resolved
@@ -60,13 +60,8 @@
       max_nodes: 3
       enabled: True # if false then there will only be one seed model. if true a number of seed models with different number of cells, reductions and nodes will be used to initialize the search. this provides more coverage of the frontier.
     model_desc:
-<<<<<<< HEAD
       n_cells: 3
       n_reductions: 1
-=======
-      n_cells: 3 # also used as min cells to get combinations for seeding pareto
-      n_reductions: 1 # also used as min n_reductions to get combinations for seeding pareto
->>>>>>> 8904dfdd
       num_edges_to_sample: 2 # number of edges each node will take inputs from
       cell:
         n_nodes: 1 # also used as min nodes to get combinations for seeding pareto
