--- conflicted
+++ resolved
@@ -11,15 +11,9 @@
     'hyperopt', #  @ git+https://github.com/hyperopt/hyperopt.git
     'tensorwatch>=0.9.1', 'tensorboard',
     'pretrainedmodels', 'tqdm', 'sklearn', 'matplotlib', 'psutil',
-<<<<<<< HEAD
-    'requests', 'seaborn', 'h5py', 'rarfile', 'einops',
-    'gorilla', 'pyyaml', 'overrides<4.0.0', 'runstats', 'psutil', 'statopt',
-    'pyunpack', 'patool', 'ray>=1.0.0', 'Send2Trash', 'opencv-python'
-=======
-    'requests', 'seaborn', 'h5py', 'rarfile',
+    'requests', 'seaborn', 'h5py', 'rarfile', 'einops', 'opencv-python'
     'gorilla', 'pyyaml', 'overrides<4.0.0', 'runstats', 'psutil', 'statopt',
     'pyunpack', 'patool', 'grpcio>=1.37.0',  'ray>=1.3.0', 'Send2Trash'
->>>>>>> 657f7b4a
 ]
 
 setuptools.setup(
