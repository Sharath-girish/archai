# Copyright (c) Microsoft Corporation.
# Licensed under the MIT license.

import setuptools, platform

with open("README.md", "r", encoding='utf_8') as fh:
    long_description = fh.read()

install_requires=[
    'pystopwatch2 @ git+https://github.com/ildoonet/pystopwatch2.git',
    'hyperopt', #  @ git+https://github.com/hyperopt/hyperopt.git
    'tensorwatch>=0.9.1', 'tensorboard',
    'pretrainedmodels', 'tqdm', 'sklearn', 'matplotlib', 'psutil',
    'requests', 'seaborn', 'h5py', 'rarfile',
<<<<<<< HEAD
    'gorilla', 'pyyaml', 'overrides', 'runstats', 'psutil', 'statopt',
    'pyunpack', 'patool', 'ray>=1.0.0', 'Send2Trash',
    'transformers>=4.16.2', 'pytorch_lightning', 'tokenizers>=0.10.3', 'datasets',
    'onnx==1.10.2', 'onnxruntime', 'coloredlogs', 'sympy',
    'ftfy', # needed for text scoring, fixes text for you
    # nvidia transformer-xl
    'dllogger @ git+https://github.com/NVIDIA/dllogger.git',
    'pytorch-transformers', 'sacremoses', 'pynvml',
    'plotly', 'kaleido'
=======
    'gorilla', 'pyyaml', 'overrides==3.1.0', 'runstats', 'psutil', 'statopt',
    'pyunpack', 'patool', 'ray>=1.0.0', 'Send2Trash',
    'transformers', 'pytorch_lightning', 'tokenizers', 'datasets',
    'ftfy', # needed for text scoring, fixes text for you
    # nvidia transformer-xl
    'dllogger @ git+https://github.com/NVIDIA/dllogger.git',
    'pytorch-transformers', 'sacremoses', 'pynvml'
>>>>>>> 338cab91
]

setuptools.setup(
    name="archai",
    version="0.6.0",
    author="Shital Shah, Debadeepta Dey",
    author_email="shitals@microsoft.com, dedey@microsoft.com",
    description="Research platform for Neural Architecture Search",
    long_description=long_description,
    long_description_content_type="text/markdown",
    url="https://github.com/microsoft/archai",
    packages=setuptools.find_packages(),
	license='MIT',
    classifiers=[
        'Programming Language :: Python :: 3',
        'License :: OSI Approved :: MIT License',
        'Operating System :: OS Independent',
        'Intended Audience :: Science/Research'
    ],
    include_package_data=True,
    install_requires=install_requires
)<|MERGE_RESOLUTION|>--- conflicted
+++ resolved
@@ -12,8 +12,7 @@
     'tensorwatch>=0.9.1', 'tensorboard',
     'pretrainedmodels', 'tqdm', 'sklearn', 'matplotlib', 'psutil',
     'requests', 'seaborn', 'h5py', 'rarfile',
-<<<<<<< HEAD
-    'gorilla', 'pyyaml', 'overrides', 'runstats', 'psutil', 'statopt',
+    'gorilla', 'pyyaml', 'overrides==3.1.0', 'runstats', 'psutil', 'statopt',
     'pyunpack', 'patool', 'ray>=1.0.0', 'Send2Trash',
     'transformers>=4.16.2', 'pytorch_lightning', 'tokenizers>=0.10.3', 'datasets',
     'onnx==1.10.2', 'onnxruntime', 'coloredlogs', 'sympy',
@@ -22,15 +21,6 @@
     'dllogger @ git+https://github.com/NVIDIA/dllogger.git',
     'pytorch-transformers', 'sacremoses', 'pynvml',
     'plotly', 'kaleido'
-=======
-    'gorilla', 'pyyaml', 'overrides==3.1.0', 'runstats', 'psutil', 'statopt',
-    'pyunpack', 'patool', 'ray>=1.0.0', 'Send2Trash',
-    'transformers', 'pytorch_lightning', 'tokenizers', 'datasets',
-    'ftfy', # needed for text scoring, fixes text for you
-    # nvidia transformer-xl
-    'dllogger @ git+https://github.com/NVIDIA/dllogger.git',
-    'pytorch-transformers', 'sacremoses', 'pynvml'
->>>>>>> 338cab91
 ]
 
 setuptools.setup(
